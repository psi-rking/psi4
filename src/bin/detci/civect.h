/*
 * @BEGIN LICENSE
 *
 * Psi4: an open-source quantum chemistry software package
 *
 * Copyright (c) 2007-2016 The Psi4 Developers.
 *
 * The copyrights for code used from other parties are included in
 * the corresponding files.
 *
 * This program is free software; you can redistribute it and/or modify
 * it under the terms of the GNU General Public License as published by
 * the Free Software Foundation; either version 2 of the License, or
 * (at your option) any later version.
 *
 * This program is distributed in the hope that it will be useful,
 * but WITHOUT ANY WARRANTY; without even the implied warranty of
 * MERCHANTABILITY or FITNESS FOR A PARTICULAR PURPOSE.  See the
 * GNU General Public License for more details.
 *
 * You should have received a copy of the GNU General Public License along
 * with this program; if not, write to the Free Software Foundation, Inc.,
 * 51 Franklin Street, Fifth Floor, Boston, MA 02110-1301 USA.
 *
 * @END LICENSE
 */

/*! \file
    \ingroup DETCI
    \brief Enter brief description of file here
*/
#ifndef _psi_src_bin_detci_civect_h
#define _psi_src_bin_detci_civect_h

// Forward declarations
namespace psi { namespace detci {
typedef unsigned long int BIGINT;
struct calcinfo;
struct params;
struct H_zero_block;
struct ci_blks;
class CIWavefunction;
class CIvect;
typedef boost::shared_ptr<psi::detci::CIvect> SharedCIVector;
}}

namespace psi {
namespace detci {

/*
** CIVECT.H
**
** Header file for CI Vector Class
**
** David Sherrill, 15 June 1995
** Center for Computational Quantum Chemistry
**
*/

class CIvect {
  friend class CIWavefunction;

  protected:

    // Holds pointers to relevant CI structs
    struct calcinfo *CI_CalcInfo_;
    struct params *CI_Params_;
    struct H_zero_block *CI_H0block_;

    void common_init(); /* common init func */

    BIGINT vectlen_;            /* total vector length */
    unsigned long buffer_size_; /* size of largest in-core chunk */
    int num_blocks_;            /* number of blocks in vector */
    int icore_;                 /* in-core option. 1 = whole vector in-core,
                                                   2 = symm block in-core,
                                                   0 = one subblock in-core */
    int Ms0_;                   /* is this a vector for M_s=0? 1=yes, 0=no */
    int *Ia_code_;              /* each block's alpha string id code */
    int *Ib_code_;              /* each block's beta string id code */
    int *Ia_size_;              /* num alp strings in each block */
    int *Ib_size_;              /* num bet strings in each block */
    BIGINT *offset_;            /* offsets for absolute numbering.  This
                                   is a word offset, not a byte offset,
                                   so unsigned long should be ok          */
    int num_alpcodes_;          /* number of possible (total) alpha codes */
    int num_betcodes_;          /* number of possible (total) beta codes */
    int nirreps_;               /* dimension of next four arrays */
    int codes_per_irrep_;       /* number of codes per irrep (for alpha) */
    int buf_per_vect_;          /* number of buffers per CI vector */
    int buf_total_;             /* number of total buffers (all vectors) */
    int new_first_buf_;         /* after collapse, buffs get renumbered */
    int maxvect_;               /* max number of CI vectors */
    int nvect_;                 /* number of CI vectors */
    int nunits_;                /* number of units (physical disk files) */
    int cur_vect_;              /* current vector number in core */
    int cur_buf_;               /* current buffer in core */
    int buf_locked_;            /* is a memory buffer locked in/available?  */
    int *units_;                /* file numbers */
    int *file_number_;          /* unit number for given vector/block */
    unsigned long *buf_size_;   /* size of each buffer on disk
                                   (0...buf_per_vect) */
    int *buf2blk_;              /* buffer number -> block number for
                                   icore=0, else buf->irrep for icore=2 */
    int *buf_offdiag_;          /* is the buffer "off-diagonal"? only applies
                                   to Ms=0.  If Ms<>0, always=0 */
    int *first_ablk_;           /* first blocknum with a given Ia irrep */
    int *last_ablk_;            /* last blocknum with a given Ia irrep */
    int **decode_;              /* gives block number for a (alp,bet) code */
                                /* dimensions num_alpcodes * num_betcodes */
    double ***blocks_;          /* a matrix for each block                */
    double *buffer_;            /* pointer to buffer, same as blocks[0][0] */
    int *zero_blocks_;          /* array for which blocks happen to be 0   */
    int in_file_;               /* increment for how many buffers in a file */
    int extras_;                /* accounts for extra buffers */
    int units_used_;            /* accounts for number of unit files used */
    int cur_unit_;              /* current unit file */
    int cur_size_;              /* current size of buffer */
    int first_unit_;            /* first file unit number (if > 1) */
    int subgr_per_irrep_;       /* possible number of Olsen subgraphs per irrep */

    double ssq(struct stringwr *alplist, struct stringwr *betlist, double **CL,
               double **CR, int nas, int nbs, int Ja_list, int Jb_list);

   public:
    CIvect();
    CIvect(BIGINT vl, int nb, int incor, int ms0, int *iac, int *ibc, int *ias,
           int *ibs, BIGINT *offs, int nac, int nbc, int nirr, int cdperirr,
           int maxvect, int nunits, int funit, int *fablk, int *lablk, int **dc,
           struct calcinfo *CI_CalcInfo, struct params *CI_Params,
           struct H_zero_block *CI_H0block, bool buf_init = true);
    CIvect(int incor, int maxvect, int nunits, int funit,
           struct ci_blks *CIblks, struct calcinfo *CI_CalcInfo,
           struct params *CI_Params, struct H_zero_block *CI_H0block,
           bool buf_init = true);
    ~CIvect();

    /// Numpy interface to the current buffer
    boost::python::dict numpy_array_interface();

    /// BLAS equivalents for CIVectors
    void axpy(double a, SharedCIVector x, int tvec, int ovec);
    void scale(double a, int tvec);
    void copy(SharedCIVector src, int tvec, int ovec);
    void divide(SharedCIVector denom, int tvec, int ovec);
    void zero(void);
    double vdot(SharedCIVector b, int tvec, int ovec);
    double norm(int tvec);

    /// Specific CIVector operations
    double dcalc3(double lambda, SharedCIVector Hd, int rootnum);
    void symnormalize(double a, int tvec);

    /// Disk/memory manipulation
    void init_io_files(bool open_old);
    void close_io_files(int keep);
    int read(int tvec, int ibuf);
    int write(int tvec, int ibuf);
    void buf_lock(double *a);
    void buf_unlock(void);
    double *buf_malloc(void);
    void set_nvect(int i);

    // Questionable functions and/or should be private
    void set(int incor, int maxvect, int nunits, int funit,
             struct ci_blks *CIblks);
    void set(BIGINT vl, int nb, int incor, int ms0, int *iac, int *ibc,
             int *ias, int *ibs, BIGINT *offs, int nac, int nbc, int nirr,
             int cdperirr, int maxvect, int nunits, int funit, int *fablk,
             int *lablk, int **dc);
    void print();
    double operator*(CIvect &b);
    void setarray(const double *a, BIGINT len);
    void max_abs_vals(int nval, int *iac, int *ibc, int *iaidx, int *ibidx,
                      double *coeff, int neg_only);
    double blk_max_abs_vals(int i, int offdiag, int nval, int *iac, int *ibc,
                            int *iaidx, int *ibidx, double *coeff,
                            double minval, int neg_only);
    void det2strings(BIGINT det, int *alp_code, int *bet_code, int *alp_idx,
                     int *bet_idx);
    BIGINT strings2det(int alp_code, int alp_idx, int bet_code, int bet_idx);
    void diag_mat_els(struct stringwr **alplist, struct stringwr **betlist,
                      double *oei, double *tei, double edrc, int na, int nb,
                      int nbf, int method);
    void diag_mat_els_otf(struct stringwr **alplist, struct stringwr **betlist,
                          double *oei, double *tei, double edrc, int na, int nb,
                          int nbf, int buf, int method);
    void init_vals(int ivect, int nvals, int *alplist, int *alpidx,
                   int *betlist, int *betidx, int *blknums, double *value);
    void set_vals(int ivect, int nvals, int *alplist, int *alpidx, int *betlist,
                  int *betidx, int *blknums, double *value);
    void extract_vals(int ivect, int nvals, int *alplist, int *alpidx,
                      int *betlist, int *betidx, int *blknums, double *value);
    void symnorm(double a, int vecode, int gather_vec);
    double zero_det(int iac, int ia, int ibc, int ib);
    void scale(double a, int vecode, int gather_vec);
    void symmetrize(double phase, int iblock);
    double **blockptr(int blknum);
    int schmidt_add(CIvect &c, int L);
    int schmidt_add2(CIvect &c, int first_vec, int last_vec, int source_vec,
                     int target_vec, double *dotval, double *nrm,
                     double *ovlpmax);
    void dcalc(int nr, int L, double **alpha, double *lambda, double *norm_arr,
               CIvect &C, CIvect &S, double *buf1, double *buf2,
               int *root_converged, int printflag,
               double *E_est);
    void sigma_renorm(int nr, int L, double renorm_C, CIvect &S, double *buf1,
                      int printflag);
    double dcalc2(int rootnum, double lambda, CIvect &Hd, int precon,
                  struct stringwr **alplist, struct stringwr **betlist);
    double dcalc_evangelisti(int rootnum, int num_vecs, double lambda,
                             CIvect &Hd, CIvect &C, double *buf1, double *buf2,
                             int precon, int L, struct stringwr **alplist,
                             struct stringwr **betlist, double **alpha);
    void construct_kth_order_wf(CIvect &Hd, CIvect &S, CIvect &C,
                                struct stringwr **alplist,
                                struct stringwr **betlist, double *buf1,
                                double *buf2, int k, double *mp_energy,
                                double **bvec_overlap, double *bvec_norm);
    void wigner_E2k_formula(CIvect &Hd, CIvect &S, CIvect &C,
                            struct stringwr **alplist,
                            struct stringwr **betlist, double *buf1,
                            double *buf2, int k, double *mp2k_energy,
                            double **wfn_overlap, double **bvec_overlap,
                            double *bvec_norm, int kvec_offset);
    void print_buf();
    void civ_xeay(double a, CIvect &Y, int xvect, int yvect);
    void civ_xpeay(double a, CIvect &Y, int xvect, int yvect);
    void transp_block(int iblock, double **tmparr);
    unsigned long get_max_blk_size(void);
    double checknorm(void);
    void copy(CIvect &Src, int targetvec, int srcvec);
    void restart_gather(int ivec, int nvec, int nroot, double **alpha,
                        double *buffer1, double *buffer2);
    void gather(int ivec, int nvec, int nroot, double **alpha, CIvect &C);
    void restart_reord_fp(int L);
    void print_fptrs(void);
    double calc_ssq(double *buffer1, double *buffer2, struct stringwr **alplist,
                    struct stringwr **betlist, int vec_num);
    void h0block_buf_init(void);
    void h0block_buf_ols(double *norm, double *ovrlap, double *c1norm,
                         double E_est);
    void h0block_buf_precon(double *norm, int root);
    void h0block_gather_vec(int vecode);
    void h0block_gather_multivec(double *vec);
    int check_zero_block(int blocknum);
    void set_zero_block(int blocknum, int value);
    void set_zero_blocks_all(void);
    void copy_zero_blocks(CIvect &src);
    void print_zero_blocks(void);
    void scale_sigma(CIvect &Hd, CIvect &C, struct stringwr **alplist,
                     struct stringwr **betlist, int i, double *buf1,
                     double *buf2);
    int read_new_first_buf(void);
    void write_new_first_buf(void);
    void set_new_first_buf(int nfb);
    int read_num_vecs(void);
    void write_num_vecs(int nv);
    void write_toc(void);
    void civect_psio_debug(void);
    void pt_correction(struct stringwr **alplist, struct stringwr **betlist);
    double compute_follow_overlap(int troot, int ncoef, double *coef, int *Iac,
                                  int *Iaridx, int *Ibc, int *Ibridx);

    void calc_hd_block(struct stringwr *alplist, struct stringwr *betlist,
                       double **H0, double *oei, double *tei, double edrc,
                       int nas, int nbs, int na, int nb, int nbf);
    void calc_hd_block_ave(struct stringwr *alplist, struct stringwr *betlist,
                           double **H0, double *tf_oei, double *tei,
                           double edrc, int nas, int nbs, int na, int nb,
                           int nbf);
    void calc_hd_block_z_ave(struct stringwr *alplist, struct stringwr *betlist,
                             double **H0, double pert_param, double *tei,
                             double edrc, int nas, int nbs, int na, int nb,
                             int nbf);
    void calc_hd_block_orbenergy(struct stringwr *alplist,
                                 struct stringwr *betlist, double **H0,
                                 double *oei, double *tei, double edrc, int nas,
                                 int nbs, int na, int nb, int nbf);
    void calc_hd_block_mll(struct stringwr *alplist, struct stringwr *betlist,
                           double **H0, double *oei, double *tei, double edrc,
                           int nas, int nbs, int na, int nb, int nbf);
    void calc_hd_block_evangelisti(struct stringwr **alplist,
                                   struct stringwr **betlist,
                                   struct stringwr *alplist_local,
                                   struct stringwr *betlist_local, double **H0,
                                   double *tf_oei, double *tei, double edrc,
                                   int nas, int nbs, int na, int nb, int nbf);
};
}
}  // namespace psi::detci

<<<<<<< HEAD
=======
}} // namespace psi::detci

>>>>>>> 24bfd705
#endif  // header guard<|MERGE_RESOLUTION|>--- conflicted
+++ resolved
@@ -290,9 +290,4 @@
 }
 }  // namespace psi::detci
 
-<<<<<<< HEAD
-=======
-}} // namespace psi::detci
-
->>>>>>> 24bfd705
 #endif  // header guard