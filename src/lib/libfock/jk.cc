/*
 *@BEGIN LICENSE
 *
 * PSI4: an ab initio quantum chemistry software package
 *
 * This program is free software; you can redistribute it and/or modify
 * it under the terms of the GNU General Public License as published by
 * the Free Software Foundation; either version 2 of the License, or
 * (at your option) any later version.
 *
 * This program is distributed in the hope that it will be useful,
 * but WITHOUT ANY WARRANTY; without even the implied warranty of
 * MERCHANTABILITY or FITNESS FOR A PARTICULAR PURPOSE.  See the
 * GNU General Public License for more details.
 *
 * You should have received a copy of the GNU General Public License along
 * with this program; if not, write to the Free Software Foundation, Inc.,
 * 51 Franklin Street, Fifth Floor, Boston, MA 02110-1301 USA.
 *
 *@END LICENSE
 */

#include <libmints/mints.h>
#include <lib3index/3index.h>
#include <libpsio/psio.hpp>
#include <libpsio/psio.h>
#include <libpsio/aiohandler.h>
#include <libqt/qt.h>
#include <psi4-dec.h>
#include <psifiles.h>
#include <libmints/sieve.h>
#include <libiwl/iwl.hpp>
#include "jk.h"
#include "jk_independent.h"
#include "link.h"
#include "direct_screening.h"
#include "cubature.h"
#include "points.h"

#include<lib3index/cholesky.h>

#include <sstream>
#include "libparallel/ParallelPrinter.h"
#ifdef _OPENMP
#include <omp.h>
#endif

using namespace std;
using namespace psi;

namespace psi {

JK::JK( boost::shared_ptr<BasisSet> primary) :
    primary_(primary)
{
    common_init();
}
JK::~JK()
{
}
boost::shared_ptr<JK> JK::build_JK(boost::shared_ptr<BasisSet> primary, Options& options)
{
    if (options.get_str("SCF_TYPE") == "CD") {

        CDJK* jk = new CDJK(primary,options.get_double("CHOLESKY_TOLERANCE"));

        if (options["INTS_TOLERANCE"].has_changed())
            jk->set_cutoff(options.get_double("INTS_TOLERANCE"));
        if (options["PRINT"].has_changed())
            jk->set_print(options.get_int("PRINT"));
        if (options["DEBUG"].has_changed())
            jk->set_debug(options.get_int("DEBUG"));
        if (options["BENCH"].has_changed())
            jk->set_bench(options.get_int("BENCH"));
        if (options["DF_INTS_IO"].has_changed())
            jk->set_df_ints_io(options.get_str("DF_INTS_IO"));
        if (options["DF_FITTING_CONDITION"].has_changed())
            jk->set_condition(options.get_double("DF_FITTING_CONDITION"));
        if (options["DF_INTS_NUM_THREADS"].has_changed())
            jk->set_df_ints_num_threads(options.get_int("DF_INTS_NUM_THREADS"));

        return boost::shared_ptr<JK>(jk);

    } else if (options.get_str("SCF_TYPE") == "DF") {

        boost::shared_ptr<BasisSet> auxiliary = BasisSet::pyconstruct_auxiliary(primary->molecule(),
            "DF_BASIS_SCF", options.get_str("DF_BASIS_SCF"), "JKFIT",
            options.get_str("BASIS"), primary->has_puream());

        DFJK* jk = new DFJK(primary,auxiliary);

        if (options["INTS_TOLERANCE"].has_changed())
            jk->set_cutoff(options.get_double("INTS_TOLERANCE"));
        if (options["PRINT"].has_changed())
            jk->set_print(options.get_int("PRINT"));
        if (options["DEBUG"].has_changed())
            jk->set_debug(options.get_int("DEBUG"));
        if (options["BENCH"].has_changed())
            jk->set_bench(options.get_int("BENCH"));
        if (options["DF_INTS_IO"].has_changed())
            jk->set_df_ints_io(options.get_str("DF_INTS_IO"));
        if (options["DF_FITTING_CONDITION"].has_changed())
            jk->set_condition(options.get_double("DF_FITTING_CONDITION"));
        if (options["DF_INTS_NUM_THREADS"].has_changed())
            jk->set_df_ints_num_threads(options.get_int("DF_INTS_NUM_THREADS"));

        return boost::shared_ptr<JK>(jk);

    } else if (options.get_str("SCF_TYPE") == "FAST_DF") {

        boost::shared_ptr<BasisSet> auxiliary = BasisSet::pyconstruct_auxiliary(primary->molecule(),
            "DF_BASIS_SCF", options.get_str("DF_BASIS_SCF"), "JKFIT",
            options.get_str("BASIS"), primary->has_puream());

        FastDFJK* jk = new FastDFJK(primary,auxiliary);

        if (options["INTS_TOLERANCE"].has_changed())
            jk->set_cutoff(options.get_double("INTS_TOLERANCE"));
        if (options["PRINT"].has_changed())
            jk->set_print(options.get_int("PRINT"));
        if (options["DEBUG"].has_changed())
            jk->set_debug(options.get_int("DEBUG"));
        if (options["BENCH"].has_changed())
            jk->set_bench(options.get_int("BENCH"));
        if (options["DF_INTS_IO"].has_changed())
            jk->set_df_ints_io(options.get_str("DF_INTS_IO"));
        if (options["DF_FITTING_CONDITION"].has_changed())
            jk->set_condition(options.get_double("DF_FITTING_CONDITION"));
        if (options["DF_INTS_NUM_THREADS"].has_changed())
            jk->set_df_ints_num_threads(options.get_int("DF_INTS_NUM_THREADS"));
        if (options["DF_METRIC"].has_changed())
            jk->set_df_metric(options.get_str("DF_METRIC"));
        if (options["DF_THETA"].has_changed())
            jk->set_df_theta(options.get_double("DF_THETA"));
        if (options["DF_DOMAINS"].has_changed())
            jk->set_df_domains(options.get_str("DF_DOMAINS"));
        if (options["DF_BUMP_R0"].has_changed())
            jk->set_df_bump_R0(options.get_double("DF_BUMP_R0"));
        if (options["DF_BUMP_R1"].has_changed())
            jk->set_df_bump_R1(options.get_double("DF_BUMP_R1"));

        return boost::shared_ptr<JK>(jk);

    } else if (options.get_str("SCF_TYPE") == "PK") {

        PKJK* jk = new PKJK(primary, options);

        if (options["INTS_TOLERANCE"].has_changed())
            jk->set_cutoff(options.get_double("INTS_TOLERANCE"));
        if (options["PRINT"].has_changed())
            jk->set_print(options.get_int("PRINT"));
        if (options["DEBUG"].has_changed())
            jk->set_debug(options.get_int("DEBUG"));

        return boost::shared_ptr<JK>(jk);

    } else if (options.get_str("SCF_TYPE") == "OUT_OF_CORE") {

        DiskJK* jk = new DiskJK(primary, options);

        if (options["INTS_TOLERANCE"].has_changed())
            jk->set_cutoff(options.get_double("INTS_TOLERANCE"));
        if (options["PRINT"].has_changed())
            jk->set_print(options.get_int("PRINT"));
        if (options["DEBUG"].has_changed())
            jk->set_debug(options.get_int("DEBUG"));
        if (options["BENCH"].has_changed())
            jk->set_bench(options.get_int("BENCH"));

        return boost::shared_ptr<JK>(jk);

    }
    else if (options.get_str("SCF_TYPE") == "DIRECT") {
<<<<<<< HEAD
       //Just going to massively ghetto this up
       #ifdef HAVE_JK_FACTORY
          //DGAS is adding to the ghetto, this Python -> C++ -> C -> C++ -> back to C is FUBAR
          SharedWavefunction other_legacy = Process::environment.legacy_wavefunction();
          Process::environment.set_legacy_wavefunction(primary->molecule());
          return boost::shared_ptr<JK>(new GTFockJK(primary));
          Process::environment.set_legacy_wavefunction(other_legacy);
       #endif
=======
>>>>>>> 217edfd4
        DirectJK* jk = new DirectJK(primary);

        if (options["INTS_TOLERANCE"].has_changed())
            jk->set_cutoff(options.get_double("INTS_TOLERANCE"));
        if (options["PRINT"].has_changed())
            jk->set_print(options.get_int("PRINT"));
        if (options["DEBUG"].has_changed())
            jk->set_debug(options.get_int("DEBUG"));
        if (options["BENCH"].has_changed())
            jk->set_bench(options.get_int("BENCH"));
        if (options["DF_INTS_NUM_THREADS"].has_changed())
            jk->set_df_ints_num_threads(options.get_int("DF_INTS_NUM_THREADS"));

        return boost::shared_ptr<JK>(jk);

      } else if (options.get_str("SCF_TYPE") == "INDEPENDENT") {

      // available types: right now:
      // direct with screening (does either or both)
      // LinK (only does K) - will need another with it
      JK* jk;

      std::string J_type = options.get_str("INDEPENDENT_J_TYPE");

      std::string K_type = options.get_str("INDEPENDENT_K_TYPE");

      if (J_type == "DIRECT_SCREENING" && K_type == "DIRECT_SCREENING") {
          jk = new JKIndependent<DirectScreening, DirectScreening>(primary, false);
      } else if (J_type == "DIRECT_SCREENING" && K_type == "LINK") {
          jk = new JKIndependent<DirectScreening, LinK>(primary, true);
      } else {
          throw PSIEXCEPTION("Bad INDEPENDENT_J/K_TYPE pair.");
      }

      if (options["INTS_TOLERANCE"].has_changed())
        jk->set_cutoff(options.get_double("INTS_TOLERANCE"));
      if (options["PRINT"].has_changed())
        jk->set_print(options.get_int("PRINT"));
      if (options["DEBUG"].has_changed())
        jk->set_debug(options.get_int("DEBUG"));
      if (options["BENCH"].has_changed())
        jk->set_bench(options.get_int("BENCH"));

      return boost::shared_ptr<JK>(jk);

    }else {
        throw PSIEXCEPTION("JK::build_JK: Unknown SCF Type");
    }
}
SharedVector JK::iaia(SharedMatrix /*Ci*/, SharedMatrix /*Ca*/)
{
    throw PSIEXCEPTION("JK: (ia|ia) integrals not implemented");
}
void JK::common_init()
{
    allow_desymmetrization_ = true;
    print_ = 1;
    debug_ = 0;
    bench_ = 0;

    // 256 MB default
    memory_ = 32000000L;
    omp_nthread_ = 1;
    #ifdef _OPENMP
    omp_nthread_ = omp_get_max_threads();
    #endif
    cutoff_ = 1.0E-12;

    do_J_ = true;
    do_K_ = true;
    do_wK_ = false;
    lr_symmetric_ = false;
    omega_ = 0.0;

    boost::shared_ptr<IntegralFactory> integral(new IntegralFactory(primary_,primary_,primary_,primary_));
    boost::shared_ptr<PetiteList> pet(new PetiteList(primary_, integral));
    AO2USO_ = SharedMatrix(pet->aotoso());
}
unsigned long int JK::memory_overhead() const
{
    unsigned long int mem = 0L;

    int JKwKD_factor = 1;
    if (do_J_) JKwKD_factor++;
    if (do_K_) JKwKD_factor++;
    if (do_wK_) JKwKD_factor++;

    int C_factor = 1;
    if (!lr_symmetric_) C_factor++;

    // USO Quantities
    for (size_t N = 0; N < C_left_.size(); N++) {
        int symml = C_left_[N]->symmetry();
        for (int h = 0; h < C_left_[N]->nirrep(); h++) {
            int nbfl = C_left_[N]->rowspi()[h];
            int nbfr = C_right_[N]->rowspi()[h];
            int nocc = C_left_[N]->colspi()[symml^h];

            mem += C_factor * (unsigned long int) nocc * (nbfl + nbfr) / 2L + JKwKD_factor * (unsigned long int) nbfl * nbfr;
        }
    }

    // AO Copies
    if (C1() && C_left_.size() && C_left_[0]->nirrep() != 1) {
        int nbf = primary_->nbf();
        for (size_t N = 0; N < C_left_.size(); N++) {
            int nocc = 0;
            for (int h = 0; h < C_left_[N]->nirrep(); h++) {
                nocc += C_left_[N]->colspi()[h];
            }
            mem += C_factor * (unsigned long int) nocc * nbf + JKwKD_factor * (unsigned long int) nbf * nbf;
        }
    }

    return mem;
}
void JK::compute_D()
{
    /// Make sure the memory is there
    bool same = true;
    if (C_left_.size() != D_.size()) {
        same = false;
    } else {
        for (size_t N = 0; N < D_.size(); N++) {
            if (D_[N]->symmetry() != (C_left_[N]->symmetry() ^ C_right_[N]->symmetry()))
                same = false;
        }
    }

    if (!same) {
        D_.clear();
        for (size_t N = 0; N < C_left_.size(); ++N) {
            std::stringstream s;
            s << "D " << N << " (SO)";
            D_.push_back(SharedMatrix(new Matrix(s.str(),C_left_[N]->nirrep(), C_left_[N]->rowspi(), C_right_[N]->rowspi(), C_left_[N]->symmetry() ^ C_right_[N]->symmetry())));
        }
    }

    for (size_t N = 0; N < D_.size(); ++N) {
        int symm = D_[N]->symmetry();
        D_[N]->zero();
        for (int h = 0; h < D_[N]->nirrep(); ++h) {

            int nsol = C_left_[N]->rowspi()[h^C_left_[N]->symmetry()];
            int nocc = C_left_[N]->colspi()[h];
            int nsor = C_right_[N]->rowspi()[h^symm];

            if (!nsol || !nsor || !nocc) continue;

            double** Dp = D_[N]->pointer(h^symm);
            double** Clp = C_left_[N]->pointer(h);
            double** Crp = C_right_[N]->pointer(h^symm);

            C_DGEMM('N','T', nsol, nsor, nocc, 1.0, Clp[0], nocc, Crp[0], nocc, 0.0, Dp[0], nsor);
        }
    }
}
void JK::allocate_JK()
{
    // Allocate J/K in the case that the algorithm uses USOs, so AO2USO will not allocate.
    bool same = true;
    if (J_.size() != D_.size()) {
        same = false;
    } else {
        for (size_t N = 0; N < D_.size(); N++) {
            if (D_[N]->symmetry() != J_[N]->symmetry())
                same = false;
        }
    }

    if (!same) {
        J_.clear();
        K_.clear();
        wK_.clear();
        for (size_t N = 0; N < D_.size() && do_J_; ++N) {
            std::stringstream s;
            s << "J " << N << " (SO)";
            J_.push_back(SharedMatrix(new Matrix(s.str(),D_[N]->nirrep(), D_[N]->rowspi(), D_[N]->rowspi(), D_[N]->symmetry())));
        }
        for (size_t N = 0; N < D_.size() && do_K_; ++N) {
            std::stringstream s;
            s << "K " << N << " (SO)";
            K_.push_back(SharedMatrix(new Matrix(s.str(),D_[N]->nirrep(), D_[N]->rowspi(), D_[N]->rowspi(), D_[N]->symmetry())));
        }
        for (size_t N = 0; N < D_.size() && do_wK_; ++N) {
            std::stringstream s;
            s << "wK " << N << " (SO)";
            wK_.push_back(SharedMatrix(new Matrix(s.str(),D_[N]->nirrep(), D_[N]->rowspi(), D_[N]->rowspi(), D_[N]->symmetry())));
        }
    }

    // Zero out J/K for compute_JK()
    for (size_t N = 0; N < D_.size(); ++N) {
        if (do_J_) J_[N]->zero();
        if (do_K_) K_[N]->zero();
        if (do_wK_) wK_[N]->zero();
    }
}
void JK::USO2AO()
{
    allocate_JK();

    // If C1, C_ao and D_ao are equal to C and D
    if (AO2USO_->nirrep() == 1 || !allow_desymmetrization_) {
        C_left_ao_ = C_left_;
        C_right_ao_ = C_right_;
        D_ao_ = D_;
        J_ao_ = J_;
        K_ao_ = K_;
        wK_ao_ = wK_;
        return;
    }

    if (J_ao_.size() != D_.size()) {
        J_ao_.clear();
        K_ao_.clear();
        wK_ao_.clear();
        D_ao_.clear();
        int nao = AO2USO_->rowspi()[0];
        for (size_t N = 0; N < D_.size() && do_J_; ++N) {
            std::stringstream s;
            s << "J " << N << " (AO)";
            J_ao_.push_back(SharedMatrix(new Matrix(s.str(),nao,nao)));
        }
        for (size_t N = 0; N < D_.size() && do_K_; ++N) {
            std::stringstream s;
            s << "K " << N << " (AO)";
            K_ao_.push_back(SharedMatrix(new Matrix(s.str(),nao,nao)));
        }
        for (size_t N = 0; N < D_.size() && do_wK_; ++N) {
            std::stringstream s;
            s << "wK " << N << " (AO)";
            wK_ao_.push_back(SharedMatrix(new Matrix(s.str(),nao,nao)));
        }
        for (size_t N = 0; N < D_.size(); ++N) {
            std::stringstream s;
            s << "D " << N << " (AO)";
            D_ao_.push_back(SharedMatrix(new Matrix(s.str(),nao,nao)));
        }
    }

    // Always reallocate C matrices, the occupations are tricky
    C_left_ao_.clear();
    C_right_ao_.clear();
    for (size_t N = 0; N < D_.size(); ++N) {
        std::stringstream s;
        s << "C Left " << N << " (AO)";
        int ncol = 0;
        for (int h = 0; h < C_left_[N]->nirrep(); ++h) ncol += C_left_[N]->colspi()[h];
        C_left_ao_.push_back(SharedMatrix(new Matrix(s.str(),AO2USO_->rowspi()[0], ncol)));
    }
    for (size_t N = 0; (N < D_.size()) && (!lr_symmetric_); ++N) {
        std::stringstream s;
        s << "C Right " << N << " (AO)";
        int ncol = 0;
        for (int h = 0; h < C_right_[N]->nirrep(); ++h) ncol += C_right_[N]->colspi()[h];
        C_right_ao_.push_back(SharedMatrix(new Matrix(s.str(),AO2USO_->rowspi()[0], ncol)));
    }

    // Alias pointers if lr_symmetric_
    if (lr_symmetric_) {
        C_right_ao_ = C_left_ao_;
    }

    // Transform D
    double* temp = new double[AO2USO_->max_ncol() * AO2USO_->max_nrow()];
    for (size_t N = 0; N < D_.size(); ++N) {
        D_ao_[N]->zero();
        int symm = D_[N]->symmetry();
        for (int h = 0; h < AO2USO_->nirrep(); ++h) {
            int nao = AO2USO_->rowspi()[0];
            int nsol = AO2USO_->colspi()[h];
            int nsor = AO2USO_->colspi()[h^symm];
            if (!nsol || !nsor) continue;
            double** Ulp = AO2USO_->pointer(h);
            double** Urp = AO2USO_->pointer(h^symm);
            double** DSOp = D_[N]->pointer(h^symm);
            double** DAOp = D_ao_[N]->pointer();
            C_DGEMM('N','T',nsol,nao,nsor,1.0,DSOp[0],nsor,Urp[0],nsor,0.0,temp,nao);
            C_DGEMM('N','N',nao,nao,nsol,1.0,Ulp[0],nsol,temp,nao,1.0,DAOp[0],nao);
        }
    }
    delete[] temp;

    // Transform C
    for (size_t N = 0; N < D_.size(); ++N) {
        int offset = 0;
        for (int h = 0; h < AO2USO_->nirrep(); ++h) {
            int nao = AO2USO_->rowspi()[0];
            int nso = AO2USO_->colspi()[h];
            int ncol = C_left_ao_[N]->colspi()[0];
            int ncolspi = C_left_[N]->colspi()[h];
            if (nso == 0 || ncolspi == 0) continue;
            double** Up = AO2USO_->pointer(h);
            double** CAOp = C_left_ao_[N]->pointer();
            double** CSOp = C_left_[N]->pointer(h);
            C_DGEMM('N','N',nao,ncolspi,nso,1.0,Up[0],nso,CSOp[0],ncolspi,0.0,&CAOp[0][offset],ncol);
            offset += ncolspi;
        }
    }
    for (size_t N = 0; (N < D_.size()) && (!lr_symmetric_); ++N) {
        int offset = 0;
        int symm = D_[N]->symmetry();
        for (int h = 0; h < AO2USO_->nirrep(); ++h) {
            int nao = AO2USO_->rowspi()[0];
            int nso = AO2USO_->colspi()[h];
            int ncol = C_right_ao_[N]->colspi()[0];
            int ncolspi = C_right_[N]->colspi()[h^symm];
            if (nso == 0 || ncolspi == 0) continue;
            double** Up = AO2USO_->pointer(h);
            double** CAOp = C_right_ao_[N]->pointer();
            double** CSOp = C_right_[N]->pointer(h);
            C_DGEMM('N','N',nao,ncolspi,nso,1.0,Up[0],nso,CSOp[0],ncolspi,0.0,&CAOp[0][offset],ncol);
            offset += ncolspi;
        }
    }

    for (size_t N = 0; N < D_.size(); ++N) {
        if (do_J_) J_ao_[N]->zero();
        if (do_K_) K_ao_[N]->zero();
        if (do_wK_) wK_ao_[N]->zero();
    }
}
void JK::AO2USO()
{
    // If already C1, J/K are J_ao/K_ao, pointers are already aliased
    if (AO2USO_->nirrep() == 1 || !allow_desymmetrization_) {
        return;
    }

    // If not C1, J/K/wK are already allocated

    // Transform
    double* temp = new double[AO2USO_->max_ncol() * AO2USO_->max_nrow()];
    for (size_t N = 0; N < D_.size(); ++N) {
        int symm = D_[N]->symmetry();
        for (int h = 0; h < AO2USO_->nirrep(); ++h) {
            int nao = AO2USO_->rowspi()[0];
            int nsol = AO2USO_->colspi()[h];
            int nsor = AO2USO_->colspi()[h^symm];

            if (!nsol || !nsor) continue;

            double** Ulp = AO2USO_->pointer(h);
            double** Urp = AO2USO_->pointer(h^symm);

            if (do_J_) {
                double** JAOp = J_ao_[N]->pointer();
                double** JSOp = J_[N]->pointer(h);
                C_DGEMM('N','N',nao,nsor,nao,1.0,JAOp[0],nao,Urp[0],nsor,0.0,temp,nsor);
                C_DGEMM('T','N',nsol,nsor,nao,1.0,Ulp[0],nsol,temp,nsor,0.0,JSOp[0],nsor);
            }
            if (do_K_) {
                double** KAOp = K_ao_[N]->pointer();
                double** KSOp = K_[N]->pointer(h);
                C_DGEMM('N','N',nao,nsor,nao,1.0,KAOp[0],nao,Urp[0],nsor,0.0,temp,nsor);
                C_DGEMM('T','N',nsol,nsor,nao,1.0,Ulp[0],nsol,temp,nsor,0.0,KSOp[0],nsor);
            }
            if (do_wK_) {
                double** wKAOp = wK_ao_[N]->pointer();
                double** wKSOp = wK_[N]->pointer(h);
                C_DGEMM('N','N',nao,nsor,nao,1.0,wKAOp[0],nao,Urp[0],nsor,0.0,temp,nsor);
                C_DGEMM('T','N',nsol,nsor,nao,1.0,Ulp[0],nsol,temp,nsor,0.0,wKSOp[0],nsor);
            }
        }
    }
    delete[] temp;
}
void JK::initialize()
{
    preiterations();
}
void JK::compute()
{
    if (C_left_.size() && !C_right_.size()) {
        lr_symmetric_ = true;
        C_right_ = C_left_;
    } else {
        lr_symmetric_ = false;
    }

    timer_on("JK: D");
    compute_D();
    timer_off("JK: D");
    if (C1()) {
        timer_on("JK: USO2AO");
        USO2AO();
        timer_off("JK: USO2AO");
    } else {
        allocate_JK();
    }

    timer_on("JK: JK");
    compute_JK();
    timer_off("JK: JK");

    if (C1()) {
        timer_on("JK: AO2USO");
        AO2USO();
        timer_off("JK: AO2USO");
    }

    if (debug_ > 6) {
        outfile->Printf( "   > JK <\n\n");
        for (size_t N = 0; N < C_left_.size(); N++) {
            if (C1() && AO2USO_->nirrep() != 1) {
                C_left_ao_[N]->print("outfile");
                C_right_ao_[N]->print("outfile");
                D_ao_[N]->print("outfile");
                J_ao_[N]->print("outfile");
                K_ao_[N]->print("outfile");
            }
            C_left_[N]->print("outfile");
            C_right_[N]->print("outfile");
            D_[N]->print("outfile");
            J_[N]->print("outfile");
            K_[N]->print("outfile");
        }

    }

    if (lr_symmetric_) {
        C_right_.clear();
    }
}
void JK::finalize()
{
    postiterations();
}

}<|MERGE_RESOLUTION|>--- conflicted
+++ resolved
@@ -171,17 +171,6 @@
 
     }
     else if (options.get_str("SCF_TYPE") == "DIRECT") {
-<<<<<<< HEAD
-       //Just going to massively ghetto this up
-       #ifdef HAVE_JK_FACTORY
-          //DGAS is adding to the ghetto, this Python -> C++ -> C -> C++ -> back to C is FUBAR
-          SharedWavefunction other_legacy = Process::environment.legacy_wavefunction();
-          Process::environment.set_legacy_wavefunction(primary->molecule());
-          return boost::shared_ptr<JK>(new GTFockJK(primary));
-          Process::environment.set_legacy_wavefunction(other_legacy);
-       #endif
-=======
->>>>>>> 217edfd4
         DirectJK* jk = new DirectJK(primary);
 
         if (options["INTS_TOLERANCE"].has_changed())
