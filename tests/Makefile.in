--- conflicted
+++ resolved
@@ -83,15 +83,9 @@
   cisd-opt-fd rasci-h2o mpn-bh \
   mcscf1 sapt1 sad1 \
   psimrcc-sp1 mints1 mints2 matrix1 opt1 opt1-fd gibbs omp2-2 \
-<<<<<<< HEAD
-  omp3-1 omp2_5-2 ocepa1 dfomp2-1 dfomp2-2 cdomp2-1 cdomp2-2 fnocc2 fnocc4 \
-  mp2_5-grad1 ocepa-grad2 omp2-grad1 dcft-grad1 \
-  dcft1 dcft2 dcft3 dcft4 dcft8 pywrap-db1 pywrap-db2 pywrap-cbs1 pywrap-all pywrap-alias \
-=======
   omp3-1 omp2_5-2 ocepa1 cdomp2-1 cdomp2-2 fnocc2 fnocc4 \
   mp2_5-grad1 ocepa-grad2 dfomp2-1 dfomp2-2 dfomp2-grad1 dfomp2-grad2 dfmp2-grad1 dfmp2-grad2 dcft-grad1 \
-  dcft1 dcft2 dcft3 dcft4 pywrap-db1 pywrap-db2 pywrap-cbs1 pywrap-all pywrap-alias \
->>>>>>> c1b39cc8
+  dcft1 dcft2 dcft3 dcft4 dcft8 pywrap-db1 pywrap-db2 pywrap-cbs1 pywrap-all pywrap-alias \
   pywrap-molecule pywrap-freq-e-sowreap
 
 HAVE_MADNESS=@HAVE_MPI@
