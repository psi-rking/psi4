--- conflicted
+++ resolved
@@ -83,10 +83,7 @@
 
 thisenergy = energy('detci',bypass_scf='True')
 
-<<<<<<< HEAD
-=======
 compare_values(refnuc, ne.nuclear_repulsion_energy(), 9, "Nuclear repulsion energy") #TEST 
 compare_values(refscf, get_variable("current REFerence energy"),     9, "SCF energy") #TEST
->>>>>>> 86482f01
 compare_values(refci, thisenergy,                      7, "CI energy") #TEST
 compare_values(refcorr, get_variable("CI CORRELATION ENERGY"), 7, "CI correlation energy") #TEST