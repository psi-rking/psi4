--- conflicted
+++ resolved
@@ -28,7 +28,6 @@
 set(Boost_INCLUDE_DIRS ${Boost_INCLUDE_DIRS} ${PYTHON_INCLUDE_DIR})
 find_package(Threads)
 find_package(DL)
-<<<<<<< HEAD
 if (${CMAKE_SYSTEM_NAME} MATCHES "Linux")
     find_package(RT REQUIRED)
     list(APPEND Boost_LIBRARIES ${LIBRT_LIBRARIES})
@@ -37,12 +36,6 @@
 #find_package(libderiv REQUIRED COMPONENTS ${LIBINT_OPT_AM})
 find_package(libint CONFIG REQUIRED COMPONENTS ${MAX_AM_ERI}
         HINTS ${CMAKE_PREFIX_PATH}/libint)
-=======
-find_package(RT REQUIRED)
-list(APPEND Boost_LIBRARIES ${LIBRT_LIBRARIES})#again boost has failed...
-find_package(libint CONFIG REQUIRED COMPONENTS ${MAX_AM_ERI}
-                    HINTS ${CMAKE_PREFIX_PATH}/libint)
->>>>>>> 8154af2d
 
 set_property(GLOBAL PROPERTY PSI4_MODULES "")
 #set_property(GLOBAL PROPERTY LIBLIST "")
@@ -61,77 +54,20 @@
 
 if (${ENABLE_gdma})
     find_package(gdma CONFIG REQUIRED
-<<<<<<< HEAD
-            HINTS ${CMAKE_PREFIX_PATH}/gdma)
-    message("gdma found w/i ${CMAKE_PREFIX_PATH}")
-else ()
-    message("gdma not enabled ${CMAKE_PREFIX_PATH}")
-endif ()
-include(echo_target)
-if (TARGET gdma::gdma)
-    print_target_vars(gdma)
-    print_target(gdma::gdma)
-endif ()
-find_package(libefp CONFIG REQUIRED
-        HINTS ${CMAKE_PREFIX_PATH}/libefp)
-message("libefp found w/i ${CMAKE_PREFIX_PATH}")
-print_target_vars(libefp)
-print_target(libefp::efp)
-=======
-                      HINTS ${CMAKE_PREFIX_PATH}/gdma)
+                 HINTS ${CMAKE_PREFIX_PATH}/gdma)
 endif()
 find_package(libefp CONFIG REQUIRED
-                    HINTS ${CMAKE_PREFIX_PATH}/libefp)
->>>>>>> 8154af2d
+             HINTS ${CMAKE_PREFIX_PATH}/libefp)
 
 include_directories(SYSTEM ${Boost_INCLUDE_DIRS})
 include_directories(include)
 include_directories(src)
 include_directories(${PSI4_ROOT})
 
-<<<<<<< HEAD
 file(MAKE_DIRECTORY ${PROJECT_BINARY_DIR}/bin)
 set(CMAKE_RUNTIME_OUTPUT_DIRECTORY ${PROJECT_BINARY_DIR}/bin)
 
 add_subdirectory(src)
-=======
-include_directories(${Boost_INCLUDE_DIRS})
-add_executable(psi4_exe psi4.cc)
-
-
-get_filename_component(PYTHON_LIB_DIR ${PYTHON_LIBRARIES} DIRECTORY)
-
-set(psi4_install_lib ${CMAKE_INSTALL_PREFIX}/${CMAKE_INSTALL_LIBDIR})
-set(PSI4_RPATH ${psi4_install_lib}
-               ${DESTDIR}/${psi4_install_lib}
-               ${PYTHON_LIB_DIR}
-)
-set_target_properties(psi4_exe PROPERTIES OUTPUT_NAME psi4
-                          INSTALL_RPATH "${PSI4_RPATH}"
-                          INSTALL_RPATH_USE_LINK_PATH TRUE
-                          BUILD_WITH_INSTALL_RPATH TRUE
-)
-#get_property(psi4_libraries GLOBAL PROPERTY LIBLIST)
-
-target_link_libraries(psi4_exe PRIVATE ${PYTHON_LIBRARIES})
-target_link_libraries(psi4_exe PRIVATE psi4_main)
-target_link_libraries(psi4_exe PRIVATE ${CMAKE_THREAD_LIBS_INIT})
-target_link_libraries(psi4_exe PRIVATE ${LAPACK_LIBRARIES})
-target_link_libraries(psi4_exe PRIVATE ${BLAS_LIBRARIES})
-
-#get_property(psi4_modules GLOBAL PROPERTY PSI4_MODULES)
-#why twicetarget_link_libraries(psi4_exe PRIVATE ${psi4_lib_list} psi4_main)  
-#add_dependencies(psi4_exe psi4_main)
-#set(psi4_lib_list ${PYTHON_LIBRARIES}
-#                  psi4_main 
-#                  ${psi4_modules}
-#                  ${LIBDERIV_LIBRARIES}
-#                  ${CMAKE_THREAD_LIBS_INIT}
-#                  ${LAPACK_LIBRARIES}
-#                  ${BLAS_LIBRARIES}
-#)
-#target_link_libraries(psi4_exe PRIVATE ${psi4_lib_list} psi4_main)  
->>>>>>> 8154af2d
 
 configure_file("psi4-config.in" "psi4-config.tmp" @ONLY)
 install(PROGRAMS ${CMAKE_BINARY_DIR}/psi4-config
