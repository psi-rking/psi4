/*
 * @BEGIN LICENSE
 *
 * Psi4: an open-source quantum chemistry software package
 *
 * Copyright (c) 2007-2021 The Psi4 Developers.
 *
 * The copyrights for code used from other parties are included in
 * the corresponding files.
 *
 * This file is part of Psi4.
 *
 * Psi4 is free software; you can redistribute it and/or modify
 * it under the terms of the GNU Lesser General Public License as published by
 * the Free Software Foundation, version 3.
 *
 * Psi4 is distributed in the hope that it will be useful,
 * but WITHOUT ANY WARRANTY; without even the implied warranty of
 * MERCHANTABILITY or FITNESS FOR A PARTICULAR PURPOSE.  See the
 * GNU Lesser General Public License for more details.
 *
 * You should have received a copy of the GNU Lesser General Public License along
 * with Psi4; if not, write to the Free Software Foundation, Inc.,
 * 51 Franklin Street, Fifth Floor, Boston, MA 02110-1301 USA.
 *
 * @END LICENSE
 */

#include <cstdio>
#include <iomanip>
#include <map>
#include <sstream>
#include <sys/stat.h>

#include "psi4/psi4-dec.h"
#include "psi4/psifiles.h"
#include "psi4/pybind11.h"

#include "psi4/cc/cclambda/cclambda.h"
#include "psi4/cc/ccwave.h"
#include "psi4/libmints/matrix.h"
#include "psi4/libmints/matrix.h"
#include "psi4/libmints/molecule.h"
#include "psi4/libmints/pointgrp.h"
#include "psi4/libmints/vector.h"
#include "psi4/libmints/wavefunction.h"
#include "psi4/libmints/writer_file_prefix.h"
#include "psi4/liboptions/liboptions.h"
#include "psi4/libplugin/plugin.h"
#include "psi4/libpsi4util/PsiOutStream.h"
#include "psi4/libpsi4util/libpsi4util.h"
#include "psi4/libpsi4util/process.h"
#include "psi4/libpsio/psio.h"
#include "psi4/libpsio/psio.hpp"
#include "psi4/libqt/qt.h"

#include "python_data_type.h"

#define STRINGIFY(x) #x
#define TOSTRING(x) STRINGIFY(x)

// definitions for Fortran Runtime library init/finalize
extern "C" {
void for_rtl_init_(int*, char**);
int for_rtl_finish_();
int for_set_reentrancy(int*);
}

using namespace psi;
namespace py = pybind11;
using namespace pybind11::literals;

#ifdef USING_BrianQC
#include <use_brian_wrapper.h>
#include <brian_module.h>
#include <brian_macros.h>

bool brianEnableEnvFound = false;
bool brianEnableEnvValue = false;

BrianCookie brianCookie = 0;

bool brianEnable = false;
bool brianEnableDFT = true;
brianInt brianRestrictionType = 0;
bool brianCPHFFlag = false;
bool brianCPHFLeftSideFlag = false;

void checkBrian() {
    brianBool err = brianAPIGetError(&brianCookie);
    if (err) {
        throw PSIEXCEPTION("BrianQC error detected");
    }
}

void brianInit() {
    if (brianCookie != 0) {
        throw PSIEXCEPTION("Attempting to reinitialize BrianQC without releasing it first");
    }
    
    brianInt brianAPIVersionOfHost = BRIAN_API_VERSION;
    brianInt hostID = BRIAN_HOST_PSI4;
    brianCookie = brianAPIInit(&brianAPIVersionOfHost, &hostID);
    checkBrian();
    outfile->Printf("BrianQC initialization successful\n");
}

void brianRelease()
{
    if (brianCookie == 0) {
        throw PSIEXCEPTION("Attempting to release the BrianQC module when it hasn't been initialized\n");
    }
    
    outfile->Printf("Releasing the BrianQC module\n");
    brianAPIRelease(&brianCookie);
    brianCookie = 0;
}

void handleBrianOption(bool value) {
    if (brianEnableEnvFound) {
        outfile->Printf("BRIANQC_ENABLE option found, but overridden by BRIANQC_ENABLE environment variable\n");
    } else {
        outfile->Printf("BRIANQC_ENABLE option found, checking value\n");
        brianEnable = value;
        if (value && (brianCookie == 0)) {
            outfile->Printf("BRIANQC_ENABLE option set to true, initializing BrianQC\n");
            brianInit();
        } else if (!value && (brianCookie != 0)) {
            outfile->Printf("BRIANQC_ENABLE option set to false, releasing BrianQC\n");
            brianRelease();
        }
    }
}
#endif

// Python helper wrappers
void export_benchmarks(py::module&);
void export_blas_lapack(py::module&);
void export_cubeprop(py::module&);
void export_diis(py::module&);
void export_fock(py::module&);
void export_functional(py::module&);
void export_mints(py::module&);
void export_misc(py::module&);
void export_oeprop(py::module&);
void export_pcm(py::module&);
void export_plugins(py::module&);
void export_psio(py::module&);
void export_wavefunction(py::module&);
void export_options(py::module&);
void export_trans(py::module&);

// In export_plugins.cc
void py_psi_plugin_close_all();

extern std::map<std::string, plugin_info> plugins;

namespace opt {
psi::PsiReturnType optking(psi::Options&);
void opt_clean();
}  // namespace opt
// Forward declare /src/bin/ methods
namespace psi {

// Declare some globals
char* psi_file_prefix;
std::string outfile_name;
std::string restart_id;
std::shared_ptr<PsiOutStream> outfile;

// Wavefunction returns
namespace adc {
SharedWavefunction adc(SharedWavefunction, Options&);
}
namespace dct {
SharedWavefunction dct(SharedWavefunction, Options&);
}
namespace detci {
SharedWavefunction detci(SharedWavefunction, Options&);
}
namespace dfmp2 {
SharedWavefunction dfmp2(SharedWavefunction, Options&);
}
namespace dlpno {
SharedWavefunction dlpno(SharedWavefunction, Options&);
}
namespace dfoccwave {
SharedWavefunction dfoccwave(SharedWavefunction, Options&);
}
namespace libfock {
SharedWavefunction libfock(SharedWavefunction, Options&);
}
namespace fnocc {
SharedWavefunction fnocc(SharedWavefunction, Options&);
}
namespace occwave {
SharedWavefunction occwave(SharedWavefunction, Options&);
}
namespace mcscf {
SharedWavefunction mcscf(SharedWavefunction, Options&);
}
namespace psimrcc {
SharedWavefunction psimrcc(SharedWavefunction, Options&);
}

#ifdef USING_gdma
namespace gdma_interface {
SharedWavefunction gdma_interface(SharedWavefunction, Options&, const std::string& datfilename);
}
#endif

// Matrix returns
namespace scfgrad {
SharedMatrix scfgrad(SharedWavefunction, Options&);
}
namespace scfgrad {
SharedMatrix scfhess(SharedWavefunction, Options&);
}

// Does not create a wavefunction
// namespace fisapt { PsiReturnType fisapt(SharedWavefunction, Options&); }
namespace sapt {
PsiReturnType sapt(SharedWavefunction, SharedWavefunction, SharedWavefunction, Options&);
}

#ifdef USING_CheMPS2
namespace dmrg {
SharedWavefunction dmrg(SharedWavefunction, Options&);
}
#endif

namespace mrcc {
PsiReturnType mrcc_generate_input(SharedWavefunction, Options&, const py::dict&);
PsiReturnType mrcc_load_ccdensities(SharedWavefunction, Options&, const py::dict&);
}  // namespace mrcc

// CC functions
namespace cctransort {
PsiReturnType cctransort(SharedWavefunction, Options&);
}
namespace cctriples {
PsiReturnType cctriples(SharedWavefunction, Options&);
}
namespace cchbar {
PsiReturnType cchbar(SharedWavefunction, Options&);
}
namespace cclambda {
PsiReturnType cclambda(SharedWavefunction, Options&);
}
namespace ccdensity {
PsiReturnType ccdensity(SharedWavefunction, Options&);
}
namespace ccresponse {
PsiReturnType ccresponse(SharedWavefunction, Options&);
void scatter(std::shared_ptr<Molecule> molecule, Options&, double step, std::vector<SharedMatrix> dip,
             std::vector<SharedMatrix> rot, std::vector<SharedMatrix> quad);
}  // namespace ccresponse
namespace cceom {
PsiReturnType cceom(SharedWavefunction, Options&);
}

extern int read_options(const std::string& name, Options& options, bool suppress_printing = false);
}  // namespace psi

std::string to_upper(const std::string& key) {
    std::string nonconst_key = key;
    to_upper(nonconst_key);
    return nonconst_key;
}

void py_flush_outfile() {}

void py_close_outfile() {
    if (outfile) {
        outfile = std::shared_ptr<PsiOutStream>();
    }
}

void py_reopen_outfile() {
    if (outfile_name == "stdout") {
        // Default constructor corresponds to stdout
        outfile = std::make_shared<PsiOutStream>();
    } else {
        auto mode = std::ostream::app;
        outfile = std::make_shared<PsiOutStream>(outfile_name, mode);
        if (!outfile) throw PSIEXCEPTION("Psi4: Unable to reopen output file.");
    }
}

void py_be_quiet() {
    py_close_outfile();
    auto mode = std::ostream::app;
    outfile = std::make_shared<PsiOutStream>("/dev/null", mode);
    if (!outfile) throw PSIEXCEPTION("Psi4: Unable to redirect output to /dev/null.");
}

std::string py_get_outfile_name() { return outfile_name; }

void py_psi_prepare_options_for_module(std::string const& name) {
    // Tell the options object which module is about to run
    Process::environment.options.set_current_module(name);
    // Figure out the defaults for any options that have not been specified
    read_options(name, Process::environment.options, false);
    if (plugins.count(name)) {
        // Easy reference
        plugin_info& info = plugins[name];

        // Tell the plugin to load in its options into the current environment.
        info.read_options(info.name, Process::environment.options);
    }
    // Now we've read in the defaults, make sure that user-specified options are recognized by the current module
    Process::environment.options.validate_options();
}

int py_psi_optking() {
    py_psi_prepare_options_for_module("OPTKING");
    return opt::optking(Process::environment.options);
}

void py_psi_opt_clean(void) { opt::opt_clean(); }

// int py_psi_mints()
// {
//     py_psi_prepare_options_for_module("MINTS");
//     return mints::mints(Process::environment.options);
// }

SharedMatrix py_psi_scfgrad(SharedWavefunction ref_wfn) {
    py_psi_prepare_options_for_module("SCF");
    return scfgrad::scfgrad(ref_wfn, Process::environment.options);
}

SharedMatrix py_psi_scfhess(SharedWavefunction ref_wfn) {
    py_psi_prepare_options_for_module("SCF");
    return scfgrad::scfhess(ref_wfn, Process::environment.options);
}

SharedWavefunction py_psi_occ(SharedWavefunction ref_wfn) {
    py_psi_prepare_options_for_module("OCC");
    return occwave::occwave(ref_wfn, Process::environment.options);
}

SharedWavefunction py_psi_dfocc(SharedWavefunction ref_wfn) {
    py_psi_prepare_options_for_module("DFOCC");
    return dfoccwave::dfoccwave(ref_wfn, Process::environment.options);
}

SharedWavefunction py_psi_mcscf(SharedWavefunction ref_wfn) {
    py_psi_prepare_options_for_module("MCSCF");
    return mcscf::mcscf(ref_wfn, Process::environment.options);
}

PsiReturnType py_psi_mrcc_generate_input(SharedWavefunction ref_wfn, const py::dict& level) {
    py_psi_prepare_options_for_module("MRCC");
    return mrcc::mrcc_generate_input(ref_wfn, Process::environment.options, level);
}

PsiReturnType py_psi_mrcc_load_densities(SharedWavefunction ref_wfn, const py::dict& level) {
    py_psi_prepare_options_for_module("MRCC");
    return mrcc::mrcc_load_ccdensities(ref_wfn, Process::environment.options, level);
}

SharedWavefunction py_psi_dct(SharedWavefunction ref_wfn) {
    py_psi_prepare_options_for_module("DCT");
    return dct::dct(ref_wfn, Process::environment.options);
}

SharedWavefunction py_psi_dfmp2(SharedWavefunction ref_wfn) {
    py_psi_prepare_options_for_module("DFMP2");
    return dfmp2::dfmp2(ref_wfn, Process::environment.options);
}

SharedWavefunction py_psi_dlpno(SharedWavefunction ref_wfn) {
    py_psi_prepare_options_for_module("DLPNO");
    return dlpno::dlpno(ref_wfn, Process::environment.options);
}

double py_psi_sapt(SharedWavefunction Dimer, SharedWavefunction MonomerA, SharedWavefunction MonomerB) {
    py_psi_prepare_options_for_module("SAPT");
    if (sapt::sapt(Dimer, MonomerA, MonomerB, Process::environment.options) == Success) {
        return Process::environment.globals["SAPT ENERGY"];
    } else
        return 0.0;
}

void py_psi_cctransort(SharedWavefunction ref_wfn) {
    py_psi_prepare_options_for_module("CCTRANSORT");
    cctransort::cctransort(ref_wfn, Process::environment.options);
    // return 0.0;
}
SharedWavefunction py_psi_ccenergy(SharedWavefunction ref_wfn) {
    py_psi_prepare_options_for_module("CCENERGY");
    auto ccwave = std::make_shared<ccenergy::CCEnergyWavefunction>(ref_wfn, Process::environment.options);

    double energy = ccwave->compute_energy();
    return ccwave;
}

double py_psi_cctriples(SharedWavefunction ref_wfn) {
    py_psi_prepare_options_for_module("CCTRIPLES");
    if (cctriples::cctriples(ref_wfn, Process::environment.options) == Success) {
        return Process::environment.globals["CURRENT ENERGY"];
    } else
        return 0.0;
}

SharedWavefunction py_psi_fnocc(SharedWavefunction ref_wfn) {
    py_psi_prepare_options_for_module("FNOCC");
    return fnocc::fnocc(ref_wfn, Process::environment.options);
}

SharedWavefunction py_psi_detci(SharedWavefunction ref_wfn) {
    py_psi_prepare_options_for_module("DETCI");
    return detci::detci(ref_wfn, Process::environment.options);
}

#ifdef USING_gdma
double py_psi_gdma(SharedWavefunction ref_wfn, const std::string& datfilename) {
    py_psi_prepare_options_for_module("GDMA");
    gdma_interface::gdma_interface(ref_wfn, Process::environment.options, datfilename);
    return 0.0;
}
#else
double py_psi_gdma(SharedWavefunction ref_wfn, const std::string& datfilename) {
    throw PSIEXCEPTION("GDMA not enabled. Recompile with -DENABLE_gdma.");
}
#endif

#ifdef USING_CheMPS2
SharedWavefunction py_psi_dmrg(SharedWavefunction ref_wfn) {
    py_psi_prepare_options_for_module("DMRG");
    return dmrg::dmrg(ref_wfn, Process::environment.options);
}
#else
double py_psi_dmrg(SharedWavefunction ref_wfn) {
    throw PSIEXCEPTION("DMRG not enabled. Recompile with -DENABLE_CheMPS2");
}
#endif

void py_psi_cchbar(SharedWavefunction ref_wfn) {
    py_psi_prepare_options_for_module("CCHBAR");
    cchbar::cchbar(ref_wfn, Process::environment.options);
}

SharedWavefunction py_psi_cclambda(SharedWavefunction ref_wfn) {
    py_psi_prepare_options_for_module("CCLAMBDA");
    std::shared_ptr<Wavefunction> cclambda =
        std::make_shared<cclambda::CCLambdaWavefunction>(ref_wfn, Process::environment.options);

    double energy = cclambda->compute_energy();
    return cclambda;
}

double py_psi_ccdensity(SharedWavefunction ref_wfn) {
    py_psi_prepare_options_for_module("CCDENSITY");
    ccdensity::ccdensity(ref_wfn, Process::environment.options);
    return 0.0;
}

double py_psi_ccresponse(SharedWavefunction ref_wfn) {
    py_psi_prepare_options_for_module("CCRESPONSE");
    ccresponse::ccresponse(ref_wfn, Process::environment.options);
    return 0.0;
}

void py_psi_scatter(std::shared_ptr<Molecule> molecule, double step, py::list dip_polar_list, py::list opt_rot_list,
                    py::list dip_quad_polar_list) {
    py_psi_prepare_options_for_module("CCRESPONSE");

    // Convert python tensor lists into vectors of sharedmatrices
    std::vector<SharedMatrix> dip_polar_tensors;
    std::vector<SharedMatrix> opt_rot_tensors;
    std::vector<SharedMatrix> dip_quad_polar_tensors;

    int list_len = len(dip_polar_list);
    for (int i = 0; i < list_len; ++i) {
        py::list dip_list = dip_polar_list[i].cast<py::list>();
        py::list rot_list = opt_rot_list[i].cast<py::list>();
        py::list quad_list = dip_quad_polar_list[i].cast<py::list>();
        auto dip_mat = std::make_shared<Matrix>(3, 3);
        auto rot_mat = std::make_shared<Matrix>(3, 3);
        auto quad_mat = std::make_shared<Matrix>(9, 3);
        for (int row = 0, j = 0; row < 3; ++row) {
            for (int col = 0; col < 3; ++col, ++j) {
                dip_mat->set(row, col, dip_list[j].cast<double>());
                rot_mat->set(row, col, rot_list[j].cast<double>());
            }
        }
        for (int row = 0, j = 0; row < 9; ++row) {
            for (int col = 0; col < 3; ++col, ++j) {
                quad_mat->set(row, col, quad_list[j].cast<double>());
            }
        }
        dip_polar_tensors.push_back(dip_mat);
        opt_rot_tensors.push_back(rot_mat);
        dip_quad_polar_tensors.push_back(quad_mat);
    }

    //    for(std::vector<SharedMatrix>::iterator i=dip_polar_tensors.begin(); i != dip_polar_tensors.end(); ++i)
    //        (*i)->print(stdout);
    //    for(std::vector<SharedMatrix>::iterator i=opt_rot_tensors.begin(); i != opt_rot_tensors.end(); ++i)
    //        (*i)->print(stdout);
    //    for(std::vector<SharedMatrix>::iterator i=dip_quad_polar_tensors.begin(); i != dip_quad_polar_tensors.end();
    //    ++i)
    //        (*i)->print(stdout);

    ccresponse::scatter(molecule, Process::environment.options, step, dip_polar_tensors, opt_rot_tensors,
                        dip_quad_polar_tensors);
}

double py_psi_cceom(SharedWavefunction ref_wfn) {
    py_psi_prepare_options_for_module("CCEOM");
    if (cceom::cceom(ref_wfn, Process::environment.options) == Success) {
        return Process::environment.globals["CURRENT ENERGY"];
    } else
        return 0.0;
}

SharedWavefunction py_psi_psimrcc(SharedWavefunction ref_wfn) {
    py_psi_prepare_options_for_module("PSIMRCC");
    return psimrcc::psimrcc(ref_wfn, Process::environment.options);
}

SharedWavefunction py_psi_adc(SharedWavefunction ref_wfn) {
    py_psi_prepare_options_for_module("ADC");
    SharedWavefunction adc_wfn = adc::adc(ref_wfn, Process::environment.options);
    return adc_wfn;
}

void py_psi_clean() { PSIOManager::shared_object()->psiclean(); }

void py_psi_print_options() { Process::environment.options.print(); }

void py_psi_print_global_options() { Process::environment.options.print_globals(); }

std::vector<std::string> py_psi_get_global_option_list() { return Process::environment.options.list_globals(); }

void py_psi_clean_options() {
    Process::environment.options.clear();
    Process::environment.options.set_read_globals(true);
    read_options("", Process::environment.options, true);
    for (std::map<std::string, plugin_info>::iterator it = plugins.begin(); it != plugins.end(); ++it) {
        // Get the plugin options back into the global space
        it->second.read_options(it->second.name, Process::environment.options);
    }
    Process::environment.options.set_read_globals(false);
}

void py_psi_print_out(std::string s) { (*outfile->stream()) << s << std::flush; }

/**
 * @return whether key describes a convergence threshold or not
 */
bool specifies_convergence(std::string const& key) {
    return ((key.find("CONV") != key.npos) || (key.find("TOL") != key.npos));
}

// DCFT deprecation errors first added in 1.4. Feel free to retire after "enough" time.
void throw_deprecation_errors(std::string const& key, std::string const& module = "") {
    if (module == "DCFT") {
        throw PsiException(
            "Rename local options block. All instances of 'dcft' should be replaced with 'dct'. The method was renamed "
            "in v1.4.",
            __FILE__, __LINE__);
    }
    if (key.find("DCFT") != std::string::npos) {
        throw PsiException(
            "Rename keyword " + key +
                ". All instances of 'dcft' should be replaced with 'dct'. The method was renamed in v1.4.",
            __FILE__, __LINE__);
    }
}

Options& py_psi_get_options() { return Process::environment.options; }

bool py_psi_set_local_option_string(std::string const& module, std::string const& key, std::string const& value) {
    std::string nonconst_key = to_upper(key);

    throw_deprecation_errors(key, module);

    std::string module_temp = Process::environment.options.get_current_module();
    Process::environment.options.set_current_module(module);
    Data& data = Process::environment.options[nonconst_key];
    Process::environment.options.set_current_module(module_temp);

    if (data.type() == "string") {
        Process::environment.options.set_str(module, nonconst_key, value);
    } else if (data.type() == "istring") {
        Process::environment.options.set_str_i(module, nonconst_key, value);
    } else if (data.type() == "boolean") {
        if (to_upper(value) == "TRUE" || to_upper(value) == "YES" || to_upper(value) == "ON")
            Process::environment.options.set_bool(module, nonconst_key, true);
        else if (to_upper(value) == "FALSE" || to_upper(value) == "NO" || to_upper(value) == "OFF")
            Process::environment.options.set_bool(module, nonconst_key, false);
        else
            throw std::domain_error("Required option type is boolean, no boolean specified");
    }
    return true;
}

bool py_psi_set_local_option_int(std::string const& module, std::string const& key, int value) {
    std::string nonconst_key = to_upper(key);

    throw_deprecation_errors(key, module);

    std::string module_temp = Process::environment.options.get_current_module();
    Process::environment.options.set_current_module(module);
    Data& data = Process::environment.options[nonconst_key];
    Process::environment.options.set_current_module(module_temp);

    if (data.type() == "double") {
        double val = (specifies_convergence(nonconst_key)) ? pow(10.0, -value) : double(value);
        Process::environment.options.set_double(module, nonconst_key, val);
    } else if (data.type() == "boolean") {
        Process::environment.options.set_bool(module, nonconst_key, value ? true : false);
    } else if (data.type() == "string" || data.type() == "istring") {
        Process::environment.options.set_str(module, nonconst_key, std::to_string(value));
    } else if (data.type() == "array") {
        Process::environment.options.set_local_array_int(module, nonconst_key, value, nullptr);
    } else {
        Process::environment.options.set_int(module, nonconst_key, value);
    }
    return true;
}

bool py_psi_set_local_option_double(std::string const& module, std::string const& key, double value) {
    std::string nonconst_key = to_upper(key);

    throw_deprecation_errors(key, module);

    Process::environment.options.set_double(module, nonconst_key, value);
    return true;
}

bool py_psi_set_global_option_string(std::string const& key, std::string const& value) {
    std::string nonconst_key = to_upper(key);

    throw_deprecation_errors(key);

    Data& data = Process::environment.options[nonconst_key];

    if (data.type() == "string" || data.type() == "istring") {
        Process::environment.options.set_global_str(nonconst_key, value);
    } else if (data.type() == "boolean") {
        if (to_upper(value) == "TRUE" || to_upper(value) == "YES" || to_upper(value) == "ON")
            Process::environment.options.set_global_bool(nonconst_key, true);
        else if (to_upper(value) == "FALSE" || to_upper(value) == "NO" || to_upper(value) == "OFF")
            Process::environment.options.set_global_bool(nonconst_key, false);
        else
            throw std::domain_error("Required option type is boolean, no boolean specified");
    }
    
#ifdef USING_BrianQC
    if (nonconst_key == "BRIANQC_ENABLE") {
        if (to_upper(value) == "TRUE" || to_upper(value) == "YES" || to_upper(value) == "ON")
            handleBrianOption(true);
        else if (to_upper(value) == "FALSE" || to_upper(value) == "NO" || to_upper(value) == "OFF")
            handleBrianOption(false);
        else
            throw std::domain_error("Required option type is boolean, no boolean specified");
    }
#endif

    return true;
}

bool py_psi_set_global_option_int(std::string const& key, int value) {
    std::string nonconst_key = to_upper(key);

    throw_deprecation_errors(key);

    Data& data = Process::environment.options[nonconst_key];

    if (data.type() == "double") {
        double val = (specifies_convergence(nonconst_key)) ? pow(10.0, -value) : double(value);
        Process::environment.options.set_global_double(nonconst_key, val);
    } else if (data.type() == "boolean") {
        Process::environment.options.set_global_bool(nonconst_key, value ? true : false);
    } else if (data.type() == "string" || data.type() == "istring") {
        Process::environment.options.set_global_str(nonconst_key, std::to_string(value));
    } else if (data.type() == "array") {
        Process::environment.options.set_global_array_int(nonconst_key, value, nullptr);
    } else {
        Process::environment.options.set_global_int(nonconst_key, value);
    }
    
#ifdef USING_BrianQC
    if (nonconst_key == "BRIANQC_ENABLE") {
        handleBrianOption(value);
    }
#endif
    
    return true;
}

bool py_psi_set_global_option_double(std::string const& key, double value) {
    std::string nonconst_key = to_upper(key);

    throw_deprecation_errors(key);

    Process::environment.options.set_global_double(nonconst_key, value);
    return true;
}

bool py_psi_set_local_option_array(std::string const& module, std::string const& key, const py::list& values,
                                   DataType* entry = nullptr) {
    std::string nonconst_key = to_upper(key);

    throw_deprecation_errors(key, module);

    // Assign a new head entry on the first time around only
    if (entry == nullptr) {
        // We just do a cheesy "get" to make sure keyword is valid.  This get will throw if not.
        std::string module_temp = Process::environment.options.get_current_module();
        Process::environment.options.set_current_module(module);
        Data& data = Process::environment.options[nonconst_key];
        Process::environment.options.set_current_module(module_temp);
        // This "if" statement is really just here to make sure the compiler doesn't optimize out the get, above.
        if (data.type() == "array") Process::environment.options.set_array(module, nonconst_key);
    }
    size_t size = len(values);
    for (int n = 0; n < size; ++n) {
        if (py::isinstance<py::list>(values[n])) {
            py::list l = values[n].cast<py::list>();
            DataType* newentry = Process::environment.options.set_local_array_array(module, nonconst_key, entry);
            // Now we need to recurse, to fill in the data
            py_psi_set_local_option_array(module, key, l, newentry);
        } else {
            // This is not a list; try to cast to a string
            try {
                std::string s = values[n].cast<std::string>();
                Process::environment.options.set_local_array_string(module, nonconst_key, s, entry);
            } catch (const py::cast_error& e) {
                try {
                    // This is not a list or string; try to cast to an integer
                    int i = values[n].cast<int>();
                    Process::environment.options.set_local_array_int(module, nonconst_key, i, entry);
                } catch (const py::cast_error& e) {
                    // This had better be castable to a float.  We don't catch the exception here
                    // because if we encounter one, something bad has happened
                    double f = values[n].cast<double>();
                    Process::environment.options.set_local_array_double(module, nonconst_key, f, entry);
                }
            }
        }
    }
    return true;
}

bool py_psi_set_local_option_array_wrapper(std::string const& module, std::string const& key, py::list values) {
    // A wrapper to help pybind11 handle default values
    return py_psi_set_local_option_array(module, key, values);
}

bool py_psi_set_global_option_array(std::string const& key, py::list values, DataType* entry = nullptr) {
    std::string nonconst_key = to_upper(key);

    throw_deprecation_errors(key);

    // Assign a new head entry on the first time around only
    if (entry == nullptr) {
        // We just do a cheesy "get" to make sure keyword is valid.  This get will throw if not.
        Data& data = Process::environment.options[nonconst_key];
        // This "if" statement is really just here to make sure the compiler doesn't optimize out the get, above.
        if (data.type() == "array") Process::environment.options.set_global_array(nonconst_key);
    }
    size_t size = len(values);
    for (int n = 0; n < size; ++n) {
        if (py::isinstance<py::list>(values[n])) {
            py::list l = values[n].cast<py::list>();
            DataType* newentry = Process::environment.options.set_global_array_array(nonconst_key, entry);
            // Now we need to recurse, to fill in the data
            py_psi_set_global_option_array(key, l, newentry);
        } else {
            // This is not a list; try to cast to a string
            try {
                std::string s = values[n].cast<std::string>();
                Process::environment.options.set_global_array_string(nonconst_key, s, entry);
            } catch (const py::cast_error& e) {
                try {
                    // This is not a list or string; try to cast to an integer
                    int i = values[n].cast<int>();
                    Process::environment.options.set_global_array_int(nonconst_key, i, entry);
                } catch (const py::cast_error& e) {
                    // This had better be castable to a float.  We don't catch the exception here
                    // because if we encounter one, something bad has happened
                    double f = values[n].cast<double>();
                    Process::environment.options.set_global_array_double(nonconst_key, f, entry);
                }
            }
        }
    }
    return true;
}

bool py_psi_set_global_option_array_wrapper(std::string const& key, py::list values) {
    // A wrapper to help pybind11 handle default values
    return py_psi_set_global_option_array(key, values);
}

void py_psi_set_local_option_python(const std::string& key, py::object& obj) {
    std::string nonconst_key = to_upper(key);
    Data& data = Process::environment.options[nonconst_key];

    if (data.type() == "python")
        dynamic_cast<PythonDataType*>(data.get())->assign(obj);
    else
        throw PSIEXCEPTION("Unable to set option to a Python object.");
}

bool py_psi_has_local_option_changed(std::string const& module, std::string const& key) {
    std::string nonconst_key = to_upper(key);
    Process::environment.options.set_current_module(module);
    py_psi_prepare_options_for_module(module);
    Data& data = Process::environment.options.get_local(nonconst_key);

    return data.has_changed();
}

bool py_psi_has_global_option_changed(std::string const& key) {
    std::string nonconst_key = to_upper(key);
    Data& data = Process::environment.options.get_global(nonconst_key);

    return data.has_changed();
}

bool py_psi_has_option_changed(std::string const& module, std::string const& key) {
    std::string nonconst_key = to_upper(key);
    Process::environment.options.set_current_module(module);
    py_psi_prepare_options_for_module(module);
    Data& data = Process::environment.options.use_local(nonconst_key);

    return data.has_changed();
}

bool py_psi_option_exists_in_module(std::string const& module, std::string const& key) {
    std::string nonconst_key = to_upper(key);
    Process::environment.options.set_current_module(module);
    py_psi_prepare_options_for_module(module);
    bool in_module = Process::environment.options.exists_in_active(nonconst_key);

    return in_module;
}

py::dict py_psi_options_to_python(std::string const& module) {
    Process::environment.options.set_current_module(module);
    py_psi_prepare_options_for_module(module);
    std::vector<std::string> all_options = Process::environment.options.list_globals();

    auto mopt = py::dict();
    for (size_t i = 0; i < all_options.size(); i++) {
        std::string nonconst_key = all_options[i];
        bool in_module = Process::environment.options.exists_in_active(nonconst_key);
        if (in_module) {
            Data& ldata = Process::environment.options.get_local(nonconst_key);
            bool lhoc = ldata.has_changed();
            Data& odata = Process::environment.options.use_local(nonconst_key);
            bool ohoc = odata.has_changed();
            mopt[py::str(nonconst_key)] = py::make_tuple(lhoc, ohoc);
        }
    }
    return mopt;
}

void py_psi_revoke_global_option_changed(std::string const& key) {
    std::string nonconst_key = to_upper(key);
    Data& data = Process::environment.options.get_global(nonconst_key);
    data.dechanged();
}

void py_psi_revoke_local_option_changed(std::string const& module, std::string const& key) {
    std::string nonconst_key = to_upper(key);
    Process::environment.options.set_current_module(module);
    py_psi_prepare_options_for_module(module);
    Data& data = Process::environment.options.get_local(nonconst_key);
    data.dechanged();
}

// Quick function that unpacks a data type
py::list data_to_list(py::list l, Data d) {
    if (d.is_array()) {
        // Recurse
        py::list row;
        for (int i = 0; i < d.size(); ++i) {
            data_to_list(row, d[i]);
        }
        l.append(row);
    } else if (d.type() == "double") {
        l.append(py::float_(d.to_double()));
    } else if (d.type() == "string") {
        l.append(py::str(d.to_string()));
    } else if (d.type() == "boolean") {
        l.append(py::bool_(d.to_integer()));
    } else if (d.type() == "int") {
        l.append(py::int_(d.to_integer()));
    } else {
        throw PSIEXCEPTION("Unknown data type in fill_list");
    }
    return l;
}

py::object py_psi_get_local_option(std::string const& module, std::string const& key) {
    std::string nonconst_key = to_upper(key);
    Process::environment.options.set_current_module(module);
    py_psi_prepare_options_for_module(module);
    Data& data = Process::environment.options.get_local(nonconst_key);

    if (data.type() == "string" || data.type() == "istring")
        return py::cast(data.to_string());
    else if (data.type() == "boolean" || data.type() == "int")
        return py::cast(data.to_integer());
    else if (data.type() == "double")
        return py::cast(data.to_double());
    else if (data.type() == "array") {
        py::list l;
        for (size_t i = 0; i < data.size(); i++) {
            data_to_list(l, data[i]);
        }
        return l;
    }

    return py::object();
}

py::object py_psi_get_global_option(std::string const& key) {
    std::string nonconst_key = to_upper(key);
    Data& data = Process::environment.options.get_global(nonconst_key);

    if (data.type() == "string" || data.type() == "istring")
        return py::cast(data.to_string());
    else if (data.type() == "boolean" || data.type() == "int")
        return py::cast(data.to_integer());
    else if (data.type() == "double")
        return py::cast(data.to_double());
    else if (data.type() == "array") {
        py::list l;
        for (size_t i = 0; i < data.size(); i++) {
            data_to_list(l, data[i]);
        }
        return l;
    }

    return py::object();
}

py::object py_psi_get_option(std::string const& module, std::string const& key) {
    std::string nonconst_key = to_upper(key);
    Process::environment.options.set_current_module(module);
    py_psi_prepare_options_for_module(module);
    Data& data = Process::environment.options.use_local(nonconst_key);

    if (data.type() == "string" || data.type() == "istring")
        return py::cast(data.to_string());
    else if (data.type() == "boolean" || data.type() == "int")
        return py::cast(data.to_integer());
    else if (data.type() == "double")
        return py::cast(data.to_double());
    else if (data.type() == "array") {
        py::list l;
        for (size_t i = 0; i < data.size(); i++) {
            data_to_list(l, data[i]);
        }
        return l;
    }

    return py::object();
}

void py_psi_set_active_molecule(std::shared_ptr<Molecule> molecule) { Process::environment.set_molecule(molecule); }

void py_psi_set_legacy_molecule(std::shared_ptr<Molecule> molecule) { Process::environment.set_legacy_molecule(molecule); }
std::shared_ptr<Molecule> py_psi_get_active_molecule() { return Process::environment.molecule(); }
std::shared_ptr<Molecule> py_psi_get_legacy_molecule() { return Process::environment.legacy_molecule(); }

void py_psi_set_gradient(SharedMatrix grad) { Process::environment.set_gradient(grad); }

SharedMatrix py_psi_get_gradient() { return Process::environment.gradient(); }

std::shared_ptr<Vector> py_psi_get_atomic_point_charges() {
    auto empty = std::make_shared<psi::Vector>();
    return empty;  // charges not added to process.h for environment - yet(?)
}

void py_psi_set_memory(size_t mem, bool quiet) {
    Process::environment.set_memory(mem);
    if (!quiet) {
        outfile->Printf("\n  Memory set to %7.3f %s by Python driver.\n",
                        (mem > 1073741824 ? mem / 1073741824.0 : mem / 1048576.0), (mem > 1073741824 ? "GiB" : "MiB"));
    }
}

size_t py_psi_get_memory() { return Process::environment.get_memory(); }

void py_psi_set_n_threads(size_t nthread, bool quiet) {
#ifdef _OPENMP
    Process::environment.set_n_threads(nthread);
    if (!quiet) {
        outfile->Printf("  Threads set to %zu by Python driver.\n", nthread);
    }
#else
    Process::environment.set_n_threads(1);
    if (!quiet) {
        outfile->Printf(
            "  Python driver attempted to set threads to %zu.\n"
            "  Psi4 was compiled without OpenMP, setting threads to 1.\n",
            nthread);
    }
#endif
}

int py_psi_get_n_threads() { return Process::environment.get_n_threads(); }

PSI_DEPRECATED("Using core.legacy_wavefunction rather than setting return_wfn=True for a computation is deprecated, "
        "and in 1.5, it will stop working.")
std::shared_ptr<Wavefunction> py_psi_legacy_wavefunction() { return Process::environment.legacy_wavefunction(); }
PSI_DEPRECATED("Using core.set_legacy_wavefunction rather than passing a wavefunction into a computation is deprecated, "
        "and in 1.5, it will stop working.")
void py_psi_set_legacy_wavefunction(SharedWavefunction wfn) { Process::environment.set_legacy_wavefunction(wfn); }

void py_psi_print_variable_map() {
    int largest_key = 0;
    for (std::map<std::string, double>::iterator it = Process::environment.globals.begin();
         it != Process::environment.globals.end(); ++it) {
        if (it->first.size() > largest_key) largest_key = it->first.size();
    }
    largest_key += 2;  // for quotation marks

    std::stringstream line;
    std::string first_tmp;
    for (std::map<std::string, double>::iterator it = Process::environment.globals.begin();
         it != Process::environment.globals.end(); ++it) {
        first_tmp = "\"" + it->first + "\"";
        line << "  " << std::left << std::setw(largest_key) << first_tmp << " => " << std::setw(20) << std::right
             << std::fixed << std::setprecision(12) << it->second << std::endl;
    }

    outfile->Printf("\n\n  Variable Map:");
    outfile->Printf("\n  ----------------------------------------------------------------------------\n");
    outfile->Printf("%s\n\n", line.str().c_str());
}

std::string py_psi_top_srcdir() { return TOSTRING(PSI_TOP_SRCDIR); }

bool psi4_python_module_initialize() {
    static bool initialized = false;

    if (initialized) {
        printf("Psi4 already initialized.\n");
        return true;
    }

    // There should only be one of these in Psi4
    Wavefunction::initialize_singletons();

    outfile = std::make_shared<PsiOutStream>();
    outfile_name = "stdout";
    std::string fprefix = PSI_DEFAULT_FILE_PREFIX;
    psi_file_prefix = strdup(fprefix.c_str());

    // There is only one timer:
    timer_init();

    // Initialize the I/O library
    // Must be done before initializing Process::environment as that needs
    // to access some globals from psio
    psio_init();

    // Setup the environment
    Process::environment.initialize();  // Defaults to obtaining the environment from the global environ variable
    Process::environment.set_memory(524288000);

    // Setup globals options
    Process::environment.options.set_read_globals(true);
    read_options("", Process::environment.options, true);
    Process::environment.options.set_read_globals(false);

#ifdef INTEL_Fortran_ENABLED
    static int argc = 1;
    static char* argv = (char*)"";
    for_rtl_init_(&argc, &argv);
#endif
    
#ifdef USING_BrianQC
    const char* brianEnableEnv = getenv("BRIANQC_ENABLE");
    brianEnableEnvFound = (bool)brianEnableEnv;
    if (brianEnableEnvFound) {
        outfile->Printf("BRIANQC_ENABLE environment variable found, checking value\n");
        brianEnableEnvValue = (bool)atoi(brianEnableEnv);
        brianEnable = brianEnableEnvValue;
        if (brianEnableEnvValue) {
            outfile->Printf("BRIANQC_ENABLE is true, attempting to initialize BrianQC\n");
            brianInit();
        }
    }
    
    const char* brianEnableDFTEnv = getenv("BRIANQC_ENABLE_DFT");
    brianEnableDFT = brianEnableDFTEnv ? (bool)atoi(brianEnableDFTEnv) : true;
#endif

    initialized = true;

    return true;
}

void psi4_python_module_finalize() {
#ifdef USING_BrianQC
    if (brianCookie != 0) {
        brianRelease();
    }
#endif
    
#ifdef INTEL_Fortran_ENABLED
    for_rtl_finish_();
#endif

    py_psi_plugin_close_all();

    // Shut things down:
    // There is only one timer:
    timer_done();

    outfile = std::shared_ptr<PsiOutStream>();
    psi_file_prefix = nullptr;
}

PYBIND11_MODULE(core, core) {
    core.doc() = "C++ Innards of Psi4: Open-Source Quantum Chemistry";
    //    py::module core("core", R"pbdoc(
    //
    //        Psi4: An Open-Source Ab Initio Electronic Structure Package
    //        -----------------------------------------------------------
    //
    //        .. currentmodule:: core
    //
    //        .. autosummary::
    //           :toctree: _generate
    //
    //           version
    //           clean
    //           set_local_option
    //)pbdoc");

    core.def("initialize", &psi4_python_module_initialize, "Called upon psi4 module import to initialize timers, singletons, and I/O. Idempotent");
    core.def("finalize", &psi4_python_module_finalize, "Called upon psi4 module exit to closes timers and I/O.");

    py::enum_<PsiReturnType>(core, "PsiReturnType", "Return status.")  // after C-OptKing, only Failure slightly used
        .value("Success", Success)
        .value("Failure", Failure)
        .value("Balk", Balk)
        .value("EndLoop", EndLoop)
        .export_values();

    core.def("version", []() { PyErr_SetString(PyExc_AttributeError, "psi4.core.version removed since hasn't been working as intended."); }, ".. deprecated:: 1.4");
    core.def("git_version", []() { PyErr_SetString(PyExc_AttributeError, "psi4.core.git_version removed since hasn't been working as intended."); }, ".. deprecated:: 1.4");
    core.def("clean", py_psi_clean, "Remove scratch files. Call between independent jobs.");
    core.def("clean_options", py_psi_clean_options, "Reset options to clean state.");

    core.def("get_writer_file_prefix", get_writer_file_prefix, "molecule_name"_a,
             "Returns the prefix to use for writing files for external programs.");
    // Benchmarks
    export_benchmarks(core);

    // BLAS/LAPACK Static Wrappers
    export_blas_lapack(core);

    // Define library classes
    export_psio(core);
    export_diis(core);
    export_mints(core);
    export_misc(core);
    export_fock(core);
    export_functional(core);
    export_trans(core);
    export_wavefunction(core);
    export_options(core);

    // Plugins
    export_plugins(core);

    // OEProp/GridProp
    export_oeprop(core);

#ifdef USING_PCMSolver
    // PCM
    export_pcm(core);
#endif

    // CubeProperties
    export_cubeprop(core);

    // Options
    core.def("prepare_options_for_module", py_psi_prepare_options_for_module, "name"_a,
             "Sets up the options library to return options pertaining to the module or plugin *name* (e.g. SCF).");
    core.def("set_active_molecule", py_psi_set_active_molecule, "molecule"_a,
             "Activates a previously defined *molecule* in global memory so next computations use it.");
    core.def("get_active_molecule", &py_psi_get_active_molecule, "Returns the currently active molecule object.");
    core.def("set_legacy_molecule", py_psi_set_legacy_molecule, "molecule"_a,
             "Activates a previously defined *molecule* in global memory so next computations use it. FOR INTERNAL OPTKING USE ONLY.");
    core.def("get_legacy_molecule", &py_psi_get_legacy_molecule, "Returns the currently active legacy molecule object. FOR INTERNAL OPTKING USE ONLY.");
    core.def("legacy_wavefunction", py_psi_legacy_wavefunction,
             "\nReturns the current legacy_wavefunction object from the most recent computation. FOR AGED PLUGIN USE ONLY\n\n.. deprecated:: 1.5\n");
    core.def("set_legacy_wavefunction", py_psi_set_legacy_wavefunction, "wfn"_a,
             "Sets the current legacy_wavefunction object from the most recent computation. FOR AGED PLUGIN USE ONLY.\n.. deprecated:: 1.5\n");
    core.def("get_legacy_gradient", py_psi_get_gradient,
             "Returns the global gradient as a (nat, 3) :py:class:`~psi4.core.Matrix` object. FOR INTERNAL OPTKING USE ONLY.");
    core.def("set_legacy_gradient", py_psi_set_gradient, "grad"_a,
        "Assigns the global gradient to the values in the (nat, 3) Matrix argument. FOR INTERNAL OPTKING USE ONLY.");
    core.def("get_atomic_point_charges", []() { PyErr_SetString(PyExc_AttributeError, "psi4.core.get_atomic_point_charges removed since hasn't been working as intended. Use Wavefunction.get_atomic_point_charges() instead."); }, ".. deprecated:: 1.4");
    core.def("set_memory_bytes", py_psi_set_memory, "memory"_a, "quiet"_a = false,
             "Sets the memory available to Psi (in bytes); prefer :func:`psi4.set_memory`.");
    core.def("get_memory", py_psi_get_memory, "Returns the amount of memory available to Psi (in bytes).");

    core.def("set_datadir", [](const std::string& pdd) { Process::environment.set_datadir(pdd); }, "psidatadir"_a,
             "Sets the path to shared text resources, :envvar:`PSIDATADIR`.");
    core.def("get_datadir", []() { return Process::environment.get_datadir(); },
             "Returns the path to shared text resources, :envvar:`PSIDATADIR`");
    core.def("set_num_threads", py_psi_set_n_threads, "nthread"_a, "quiet"_a = false,
             "Sets the number of threads to use in SMP parallel computations.");
    core.def("get_num_threads", py_psi_get_n_threads,
             "Returns the number of threads to use in SMP parallel computations.");
    core.def("print_options", py_psi_print_options,
             "Prints the currently set options (to the output file) for the current module.");
    core.def("print_global_options", py_psi_print_global_options,
             "Prints the currently set global (all modules) options to the output file.");
    core.def("print_out", py_psi_print_out, "Prints a string (using sprintf-like notation) to the output file.");

    // Set the different local option types
    core.def("set_local_option", py_psi_set_local_option_array_wrapper, "module"_a, "key"_a, "value"_a,
             "Sets *value* to array keyword *key* scoped only to specific *module*.");
    core.def("set_local_option", py_psi_set_local_option_int, "module"_a, "key"_a, "value"_a,
             "Sets *value* to integer keyword *key* scoped only to specific *module*.");
    core.def("set_local_option", py_psi_set_local_option_double, "module"_a, "key"_a, "value"_a,
             "Sets *value* to double keyword *key* scoped only to specific *module*.");
    core.def("set_local_option", py_psi_set_local_option_string, "module"_a, "key"_a, "value"_a,
             "Sets *value* to string keyword *key* scoped only to specific *module*.");
    core.def("set_local_option_python", py_psi_set_local_option_python, "key"_a, "value"_a,
             "Sets *value* to Python keyword *key* scoped only to a single module.");

    // Set the different global option types
    core.def("set_global_option", py_psi_set_global_option_array_wrapper, "key"_a, "value"_a,
             "Sets *value* to array keyword *key* for all modules.");
    core.def("set_global_option", py_psi_set_global_option_int, "key"_a, "value"_a,
             "Sets *value* to integer keyword *key* for all modules.");
    core.def("set_global_option", py_psi_set_global_option_double, "key"_a, "value"_a,
             "Sets *value* to double keyword *key* for all modules.");
    core.def("set_global_option", py_psi_set_global_option_string, "key"_a, "value"_a,
             "Sets *value* to string keyword *key* for all modules.");

    // Print options list
    core.def("get_global_option_list", py_psi_get_global_option_list, "Returns a list of all global options.");

    // Get the option; either global or local or let liboptions decide whether to use global or local
    core.def("get_global_option", py_psi_get_global_option, "key"_a,
             "Return keyword *key* value at global (all-module) scope. Use :func:`psi4.core.get_option` for "
             "more common usage of negotiated value between global and local defaults and settings. "
             "Returns error if *key* is not recognized.");
    core.def("get_local_option", py_psi_get_local_option, "module"_a, "key"_a,
             "Return keyword *key* value at *module* scope. Use :func:`psi4.core.get_option` for "
             "more common usage of negotiated value between global and local defaults and settings. "
             "Returns error if *key* is not recognized for the module.");
    core.def("get_option", py_psi_get_option, "module"_a, "key"_a,
             "Return keyword *key* value used by *module*. "
             "Returns the local value associated with the keyword if it's been set, else the global "
             "value if it's been set, else the local default value. "
             "Returns error if *key* is not recognized globally or if *key* is not recognized for the module.");

    // Returns whether the option has changed/revoke has changed for silent resets
    core.def("has_global_option_changed", py_psi_has_global_option_changed, "key"_a,
             "Whether keyword *key* value has been touched at global (all-module) scope. "
             "Has it been touched in the global scope, by either user or "
             "code. Notwithstanding, code is written such that in practice, this returns whether the option has been "
             "touched in the global scope by the user.");
    core.def("has_local_option_changed", py_psi_has_local_option_changed, "module"_a, "key"_a,
             "Whether keyword *key* value has been touched at *module* scope. "
             "Has it been touched in the scope of the specified module by either user or code."
             "Notwithstanding, code is written such that in practice, this returns "
             "whether the option has been touched in the module scope by the user.");
    core.def("has_option_changed", py_psi_has_option_changed, "module"_a, "key"_a,
             "Whether keyword *key* value has been touched or is default. "
             "Has it been touched either locally to the specified module "
             "or globally, by either user or code. Notwithstanding, code is written such that in practice, this "
             "returns whether the option has been touched by the user.");
    core.def("revoke_global_option_changed", py_psi_revoke_global_option_changed, "key"_a,
             "Clear the touched status for keyword *key* at global (all-module) scope. "
             "Sets the has_changed attribute in the global options scope to "
             "false. Used in python driver when a function sets the value of an option. Before the function exits, "
             "this command is called on the option so that has_changed reflects whether the user (not the program) has "
             "touched the option.");
    core.def("revoke_local_option_changed", py_psi_revoke_local_option_changed, "module"_a, "key"_a,
             "Clear the touched status for keyword *key* at *module* scope. "
             "Sets the has_changed attribute "
             "in the module options scope to false. Used in python driver when a function sets the value of an option. "
             "Before the function exits, this command is called on the option so that has_changed reflects whether the "
             "user (not the program) has touched the option.");
    core.def("option_exists_in_module", py_psi_option_exists_in_module, "module"_a, "key"_a,
             "Whether keyword *key* is a valid keyword for *module*.");
    core.def("options_to_python", py_psi_options_to_python,
             "Get dictionary of whether options of module have changed.");

    // These return/set/print PSI variables found in Process::environment.globals
    core.def("has_scalar_variable",
             [](const std::string& key) { return bool(Process::environment.globals.count(to_upper(key))); },
             "key"_a, "Is the double QCVariable *key* (case-insensitive) set? Prefer :func:`~psi4.core.has_variable`");
    core.def("has_array_variable",
             [](const std::string& key) { return bool(Process::environment.arrays.count(to_upper(key))); },
             "key"_a, "Is the Matrix QCVariable *key* (case-insensitive) set? Prefer :func:`~psi4.core.has_variable`");
    core.def("scalar_variable", [](const std::string& key) { return Process::environment.globals[to_upper(key)]; },
             "key"_a, "Returns the double QCVariable *key* (case-insensitive); prefer :func:`~psi4.variable`");
    core.def("array_variable",
             [](const std::string& key) { return Process::environment.arrays[to_upper(key)]->clone(); },
             "key"_a, "Returns copy of the Matrix QCVariable *key* (case-insensitive); prefer :func:`~psi4.variable`");
    core.def("set_scalar_variable",
             [](const std::string& key, double value) { Process::environment.globals[to_upper(key)] = value; },
             "key"_a, "value"_a, "Sets the double QCVariable *key* (case-insensitive); prefer :func:`~psi4.set_variable`");
    core.def(
        "set_array_variable",
        [](const std::string& key, SharedMatrix value) { Process::environment.arrays[to_upper(key)] = value->clone(); },
        "key"_a, "value"_a, "Sets the requested (case-insensitive) Matrix QCVariable; prefer :func:`~psi4.set_variable`");
    core.def("del_scalar_variable", [](const std::string key) { Process::environment.globals.erase(to_upper(key)); },
             "key"_a, "Removes the double QCVariable *key* (case-insensitive); prefer :func:`~psi4.core.del_variable`");
    core.def("del_array_variable", [](const std::string key) { Process::environment.arrays.erase(to_upper(key)); },
             "key"_a, "Removes the Matrix QCVariable *key* (case-insensitive); prefer :func:`~psi4.core.del_variable`");
    core.def("print_variables", py_psi_print_variable_map, "Prints to output file all QCVariables that have been set in global memory.");
    core.def("clean_variables",
             []() {
                 Process::environment.globals.clear();
                 Process::environment.arrays.clear();
             },
             "Empties all double and Matrix QCVariables that have been set in global memory.");
    core.def("scalar_variables", []() { return Process::environment.globals; },
             "Returns dictionary of all double QCVariables; prefer :func:`~psi4.core.variables`");
    core.def("array_variables", []() { return Process::environment.arrays; },
             "Returns dictionary of all Matrix QCVariables; prefer :func:`~psi4.core.variables`");

    // Returns the location where the Psi4 source is located.
    core.def("psi_top_srcdir", py_psi_top_srcdir, "Returns the location of the source code.");

    core.def("flush_outfile", py_flush_outfile, "Flushes the output file.");
    core.def("close_outfile", py_close_outfile, "Closes the output file.");
    core.def("reopen_outfile", py_reopen_outfile, "Reopens the output file.");
    core.def("outfile_name", py_get_outfile_name, "Returns the name of the output file.");
    core.def("be_quiet", py_be_quiet,
             "Redirects output to ``/dev/null``. "
             "To switch back to regular output mode, use :func:`~psi4.core.reopen_outfile()`. "
             "Doesn't work with Windows.");

    // modules
<<<<<<< HEAD
    core.def("scfgrad", py_psi_scfgrad, "Run scfgrad, which is a specialized DF-SCF gradient program.");
    core.def("scfhess", py_psi_scfhess, "Run scfhess, which is a specialized DF-SCF hessian program.");

    // core.def("scf", py_psi_scf, "Runs the SCF code.");
    core.def("dct", py_psi_dct, "Runs the density cumulant (functional) theory code.");
    core.def("dfmp2", py_psi_dfmp2, "Runs the DF-MP2 code.");
    core.def("dlpno", py_psi_dlpno, "Runs the DLPNO codes.");
=======
    core.def("scfgrad", py_psi_scfgrad, "ref_wfn"_a, "Run scfgrad, which is a specialized DF-SCF gradient program.");
    core.def("scfhess", py_psi_scfhess, "ref_wfn"_a, "Run scfhess, which is a specialized DF-SCF hessian program.");
    core.def("dct", py_psi_dct, "ref_wfn"_a, "Runs the density cumulant (functional) theory code.");
    core.def("dfmp2", py_psi_dfmp2, "ref_wfn"_a, "Runs the DF-MP2 code.");
>>>>>>> ca73ed32
    core.def("mcscf", py_psi_mcscf, "Runs the MCSCF code, (N.B. restricted to certain active spaces).");
    core.def("mrcc_generate_input", py_psi_mrcc_generate_input, "Generates an input for Kallay's MRCC code.");
    core.def("mrcc_load_densities", py_psi_mrcc_load_densities,
             "Reads in the density matrices from Kallay's MRCC code.");
    core.def("sapt", py_psi_sapt, "dimer_wfn"_a, "monoa_wfn"_a, "monob_wfn"_a, "Runs the symmetry adapted perturbation theory code.");
    core.def("psimrcc", py_psi_psimrcc, "Runs the multireference coupled cluster code.");
    core.def("optking", py_psi_optking, "Runs the geometry optimization code.");
    core.def("cctransort", py_psi_cctransort, "ref_wfn"_a,
             "Runs cctransort that transforms and reorders integrals for use in the coupled cluster codes.");
    core.def("ccenergy", py_psi_ccenergy, "ref_wfn"_a, "Runs the coupled cluster energy code.");
    core.def("cctriples", py_psi_cctriples, "ref_wfn"_a, "Runs the coupled cluster (T) energy code.");
    core.def("detci", py_psi_detci, "ref_wfn"_a, "Runs the determinant-based configuration interaction code.");
    core.def("dmrg", py_psi_dmrg, "ref_wfn"_a, "Runs the CheMPS2 interface DMRG code.");
    core.def("run_gdma", py_psi_gdma, "ref_wfn"_a, "datfilename"_a, "Runs the GDMA interface code.");
    core.def("fnocc", py_psi_fnocc, "ref_wfn"_a, "Runs the FNO-CCSD(T)/QCISD(T)/MP4/CEPA energy code");
    core.def("cchbar", py_psi_cchbar, "ref_wfn"_a, "Runs the code to generate the similarity transformed Hamiltonian.");
    core.def("cclambda", py_psi_cclambda, "ref_wfn"_a, "Runs the coupled cluster lambda equations code.");
    core.def("ccdensity", py_psi_ccdensity, "ref_wfn"_a, "Runs the code to compute coupled cluster density matrices.");
    core.def("ccresponse", py_psi_ccresponse, "ref_wfn"_a, "Runs the coupled cluster response theory code.");
    core.def("scatter", py_psi_scatter, "New Scatter function.");
    core.def("cceom", py_psi_cceom, "ref_wfn"_a, "Runs the equation of motion coupled cluster code for excited states.");
    core.def("occ", py_psi_occ, "ref_wfn"_a, "Runs the orbital optimized CC codes.");
    core.def("dfocc", py_psi_dfocc, "ref_wfn"_a, "Runs the density-fitted orbital optimized CC codes.");
    core.def("adc", py_psi_adc, "ref_wfn"_a, "Runs the ADC propagator code, for excited states.");
    core.def("opt_clean", py_psi_opt_clean, "Cleans up the optimizer's scratch files.");
    core.def("get_options", py_psi_get_options, py::return_value_policy::reference, "Get options");
    core.def("set_output_file", [](const std::string ofname) {
        auto mode = std::ostream::trunc;
        outfile = std::make_shared<PsiOutStream>(ofname, mode);
        outfile_name = ofname;
    });
    core.def("set_output_file", [](const std::string ofname, bool append) {
        auto mode = append ? std::ostream::app : std::ostream::trunc;
        outfile = std::make_shared<PsiOutStream>(ofname, mode);
        outfile_name = ofname;
    }, "ofname"_a, "append"_a = false, "Set the name for output file; prefer :func:`~psi4.set_output_file`");
    core.def("get_output_file", []() { return outfile_name; }, "Returns output file name (stem + suffix, no directory). 'stdout'.");
    core.def("set_psi_file_prefix", []() { PyErr_SetString(PyExc_AttributeError, "psi4.core.set_psi_file_prefix removed since hasn't been working as intended."); }, ".. deprecated:: 1.4");
        // [](std::string fprefix) { psi_file_prefix = strdup(fprefix.c_str()); });  // doesn't always work

    // ??
    // py::class_<Process::Environment>(core, "Environment")
    //        .def("__getitem__", [](const Process::Environment &p, const std::string key){ return p(key); });

    // py::class_<Process>(core, "Process").
    //        def_property_readonly_static("environment", [](py::object /*self*/) { return Process::environment; });
}<|MERGE_RESOLUTION|>--- conflicted
+++ resolved
@@ -1343,22 +1343,11 @@
              "Redirects output to ``/dev/null``. "
              "To switch back to regular output mode, use :func:`~psi4.core.reopen_outfile()`. "
              "Doesn't work with Windows.");
-
-    // modules
-<<<<<<< HEAD
-    core.def("scfgrad", py_psi_scfgrad, "Run scfgrad, which is a specialized DF-SCF gradient program.");
-    core.def("scfhess", py_psi_scfhess, "Run scfhess, which is a specialized DF-SCF hessian program.");
-
-    // core.def("scf", py_psi_scf, "Runs the SCF code.");
-    core.def("dct", py_psi_dct, "Runs the density cumulant (functional) theory code.");
-    core.def("dfmp2", py_psi_dfmp2, "Runs the DF-MP2 code.");
-    core.def("dlpno", py_psi_dlpno, "Runs the DLPNO codes.");
-=======
     core.def("scfgrad", py_psi_scfgrad, "ref_wfn"_a, "Run scfgrad, which is a specialized DF-SCF gradient program.");
     core.def("scfhess", py_psi_scfhess, "ref_wfn"_a, "Run scfhess, which is a specialized DF-SCF hessian program.");
     core.def("dct", py_psi_dct, "ref_wfn"_a, "Runs the density cumulant (functional) theory code.");
     core.def("dfmp2", py_psi_dfmp2, "ref_wfn"_a, "Runs the DF-MP2 code.");
->>>>>>> ca73ed32
+    core.def("dlpno", py_psi_dlpno, "Runs the DLPNO codes.");
     core.def("mcscf", py_psi_mcscf, "Runs the MCSCF code, (N.B. restricted to certain active spaces).");
     core.def("mrcc_generate_input", py_psi_mrcc_generate_input, "Generates an input for Kallay's MRCC code.");
     core.def("mrcc_load_densities", py_psi_mrcc_load_densities,
