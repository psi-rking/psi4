/*
 * @BEGIN LICENSE
 *
 * Psi4: an open-source quantum chemistry software package
 *
 * Copyright (c) 2007-2018 The Psi4 Developers.
 *
 * The copyrights for code used from other parties are included in
 * the corresponding files.
 *
 * This file is part of Psi4.
 *
 * Psi4 is free software; you can redistribute it and/or modify
 * it under the terms of the GNU Lesser General Public License as published by
 * the Free Software Foundation, version 3.
 *
 * Psi4 is distributed in the hope that it will be useful,
 * but WITHOUT ANY WARRANTY; without even the implied warranty of
 * MERCHANTABILITY or FITNESS FOR A PARTICULAR PURPOSE.  See the
 * GNU Lesser General Public License for more details.
 *
 * You should have received a copy of the GNU Lesser General Public License along
 * with Psi4; if not, write to the Free Software Foundation, Inc.,
 * 51 Franklin Street, Fifth Floor, Boston, MA 02110-1301 USA.
 *
 * @END LICENSE
 */

/*!
** \file
** \brief Header file for the Quantum Trio Library
** \ingroup QT
**
** David Sherrill 1994
**
** Modifications by Daniel Crawford 1996, 1997
*/

#ifndef _psi_src_lib_libqt_qt_h_
#define _psi_src_lib_libqt_qt_h_

#include <cstdio>
#include <string>
#include "psi4/psi4-dec.h"
// I think this is forward-declaring class Options -CDS
namespace psi {
class Options;
class Wavefunction;
}  // namespace psi

namespace psi {
void dx_write(std::shared_ptr<Wavefunction> wfn, Options& options, double** D);
void dx_read(double** V_eff, double* phi_ao, double* phi_so, int nao, int nso, double** u);
void fill_sym_matrix(double** A, int size);
double combinations(int n, int k);
double factorial(int n);
<<<<<<< HEAD
void schmidt(double** A, int rows, int cols, std::string out_fname);
PSI_API int schmidt_add(double** A, int rows, int cols, double* v);
void normalize(double** A, int rows, int cols);
double invert_matrix(double** a, double** y, int N, std::string out_fname);
void solve_2x2_pep(double** H, double S, double* evals, double** evecs);
void reorder_qt(int* docc_in, int* socc_in, int* frozen_docc_in, int* frozen_uocc_in, int* order, int* orbs_per_irrep,
                int nirreps);
void reorder_qt_uhf(int* docc, int* socc, int* frozen_docc, int* frozen_uocc, int* order_alpha, int* order_beta,
                    int* orbspi, int nirreps);
=======
void schmidt(double **A, int rows, int cols, std::string out_fname);
PSI_API int schmidt_add(double **A, int rows, int cols, double *v);
void normalize(double **A, int rows, int cols);
double invert_matrix(double **a, double **y, int N, std::string out_fname);
void solve_2x2_pep(double **H, double S, double *evals, double **evecs);
PSI_API void reorder_qt(int *docc_in, int *socc_in, int *frozen_docc_in,
      int *frozen_uocc_in, int *order, int *orbs_per_irrep, int nirreps);
PSI_API void reorder_qt_uhf(int *docc, int *socc, int *frozen_docc,
      int *frozen_uocc, int *order_alpha, int *order_beta,
      int *orbspi, int nirreps);
>>>>>>> da60d626
// int ras_set(int nirreps, int nbfso, int freeze_core, int *orbspi,
//      int *docc, int *socc, int *frdocc, int *fruocc,
//      int **ras_opi, int *order, int ras_type);
// int ras_set2(int nirreps, int nbfso, int delete_fzdocc,
//      int delete_restrdocc, int *orbspi,
//      int *docc, int *socc, int *frdocc, int *fruocc,
//      int *restrdocc, int *restruocc, int **ras_opi, int *order,
//      int ras_type, int hoffmann, Options& options);
int ras_set3(int nirreps, int nmo, int* orbspi, int* docc, int* socc, int* frdocc, int* fruocc, int* restrdocc,
             int* restruocc, int** ras_opi, int* core_guess, int* order, int ras_type, bool is_mcscf, Options& options);
void newmm_rking(double** A, int transa, double** B, int transb, double** C, int num_rows, int num_links, int num_cols,
                 double alpha, double beta);
double dot_block(double** A, double** B, int rows, int cols, double alpha);
void dirprd_block(double** A, double** B, int rows, int cols);
int pople(double** A, double* x, int dimen, int num_vecs, double tolerance, std::string out_fname, int print_lvl);
void mat_print(double** A, int rows, int cols, std::string out_fname);

void timer_init(void);
void timer_done(void);
void timer_on(const std::string& key);
void timer_off(const std::string& key);
void parallel_timer_on(const std::string& key, int thread_rank);
void parallel_timer_off(const std::string& key, int thread_rank);
void start_skip_timers();
void stop_skip_timers();

void print_block(double*, int, int, FILE*);

int david(double** A, int N, int M, double* eps, double** v, double cutoff, int print);

int* get_frzcpi();
int* get_frzvpi();
int cc_excited(const char* wfn);
int cc_excited(std::string wfn);
void free_3d_array(double*** A, int p, int q);
double*** init_3d_array(int p, int q, int r);

#define MAX_RAS_SPACES 4

// BLAS 1 Double routines
void C_DROT(size_t ntot, double* x, int incx, double* y, int incy, double costheta, double sintheta);
void C_DSWAP(size_t length, double* x, int incx, double* y, int inc_y);
void C_DSCAL(size_t len, double alpha, double* vec, int inc);
void C_DCOPY(size_t length, double* x, int inc_x, double* y, int inc_y);
void C_DAXPY(size_t length, double a, double* x, int inc_x, double* y, int inc_y);
double C_DDOT(size_t n, double* X, int inc_x, double* Y, int inc_y);
double C_DNRM2(size_t n, double* X, int inc_x);
double C_DASUM(size_t n, double* X, int inc_x);
size_t C_IDAMAX(size_t n, double* X, int inc_x);

// BLAS 2 Double routines
void C_DGBMV(char trans, int m, int n, int kl, int ku, double alpha, double* a, int lda, double* x, int incx,
             double beta, double* y, int incy);
PSI_API void C_DGEMV(char trans, int m, int n, double alpha, double* a, int lda, double* x, int incx, double beta,
                     double* y, int incy);
PSI_API void C_DGER(int m, int n, double alpha, double* x, int incx, double* y, int incy, double* a, int lda);
void C_DSBMV(char uplo, int n, int k, double alpha, double* a, int lda, double* x, int incx, double beta, double* y,
             int incy);
void C_DSPMV(char uplo, int n, double alpha, double* ap, double* x, int incx, double beta, double* y, int incy);
void C_DSPR(char uplo, int n, double alpha, double* x, int incx, double* ap);
void C_DSPR2(char uplo, int n, double alpha, double* x, int incx, double* y, int incy, double* ap);
void C_DSYMV(char uplo, int n, double alpha, double* a, int lda, double* x, int incx, double beta, double* y, int incy);
void C_DSYR(char uplo, int n, double alpha, double* x, int incx, double* a, int lda);
void C_DSYR2(char uplo, int n, double alpha, double* x, int incx, double* y, int incy, double* a, int lda);
void C_DTBMV(char uplo, char trans, char diag, int n, int k, double* a, int lda, double* x, int incx);
void C_DTBSV(char uplo, char trans, char diag, int n, int k, double* a, int lda, double* x, int incx);
void C_DTPMV(char uplo, char trans, char diag, int n, double* ap, double* x, int incx);
void C_DTPSV(char uplo, char trans, char diag, int n, double* ap, double* x, int incx);
void C_DTRMV(char uplo, char trans, char diag, int n, double* a, int lda, double* x, int incx);
void C_DTRSM(char side, char uplo, char transa, char diag, int m, int n, double alpha, double* a, int lda, double* b,
             int ldb);

// BLAS 3 Double routines
PSI_API void C_DGEMM(char transa, char transb, int m, int n, int k, double alpha, double* a, int lda, double* b,
                     int ldb, double beta, double* c, int ldc);
void C_DSYMM(char side, char uplo, int m, int n, double alpha, double* a, int lda, double* b, int ldb, double beta,
             double* c, int ldc);
void C_DTRMM(char side, char uplo, char transa, char diag, int m, int n, double alpha, double* a, int lda, double* b,
             int ldb);
void C_DSYRK(char uplo, char trans, int n, int k, double alpha, double* a, int lda, double beta, double* c, int ldc);
void C_DSYR2K(char uplo, char trans, int n, int k, double alpha, double* a, int lda, double* b, int ldb, double beta,
              double* c, int ldc);
void C_DTRSV(char uplo, char trans, char diag, int n, double* a, int lda, double* x, int incx);

// LAPACK 3.2 Double routines
// Sorry guys, I know its rather epic
int C_DBDSDC(char uplo, char compq, int n, double* d, double* e, double* u, int ldu, double* vt, int ldvt, double* q,
             int* iq, double* work, int* iwork);
int C_DBDSQR(char uplo, int n, int ncvt, int nru, int ncc, double* d, double* e, double* vt, int ldvt, double* u,
             int ldu, double* c, int ldc, double* work);
int C_DDISNA(char job, int m, int n, double* d, double* sep);
int C_DGBBRD(char vect, int m, int n, int ncc, int kl, int ku, double* ab, int ldab, double* d, double* e, double* q,
             int ldq, double* pt, int ldpt, double* c, int ldc, double* work);
int C_DGBCON(char norm, int n, int kl, int ku, double* ab, int ldab, int* ipiv, double anorm, double* rcond,
             double* work, int* iwork);
int C_DGBEQU(int m, int n, int kl, int ku, double* ab, int ldab, double* r, double* c, double* rowcnd, double* colcnd,
             double* amax);
int C_DGBRFS(char trans, int n, int kl, int ku, int nrhs, double* ab, int ldab, double* afb, int ldafb, int* ipiv,
             double* b, int ldb, double* x, int ldx, double* ferr, double* berr, double* work, int* iwork);
int C_DGBSV(int n, int kl, int ku, int nrhs, double* ab, int ldab, int* ipiv, double* b, int ldb);
int C_DGBSVX(char fact, char trans, int n, int kl, int ku, int nrhs, double* ab, int ldab, double* afb, int ldafb,
             int* ipiv, char equed, double* r, double* c, double* b, int ldb, double* x, int ldx, double* rcond,
             double* ferr, double* berr, double* work, int* iwork);
int C_DGBTRF(int m, int n, int kl, int ku, double* ab, int ldab, int* ipiv);
int C_DGBTRS(char trans, int n, int kl, int ku, int nrhs, double* ab, int ldab, int* ipiv, double* b, int ldb);
int C_DGEBAK(char job, char side, int n, int ilo, int ihi, double* scale, int m, double* v, int ldv);
int C_DGEBAL(char job, int n, double* a, int lda, int* ilo, int* ihi, double* scale);
int C_DGEBRD(int m, int n, double* a, int lda, double* d, double* e, double* tauq, double* taup, double* work,
             int lwork);
int C_DGECON(char norm, int n, double* a, int lda, double anorm, double* rcond, double* work, int* iwork);
int C_DGEEQU(int m, int n, double* a, int lda, double* r, double* c, double* rowcnd, double* colcnd, double* amax);
int C_DGEES(char jobvs, char sort, int n, double* a, int lda, int* sdim, double* wr, double* wi, double* vs, int ldvs,
            double* work, int lwork);
int C_DGEESX(char jobvs, char sort, char sense, int n, double* a, int lda, int* sdim, double* wr, double* wi,
             double* vs, int ldvs, double* rconde, double* rcondv, double* work, int lwork, int* iwork, int liwork);
int C_DGEEV(char jobvl, char jobvr, int n, double* a, int lda, double* wr, double* wi, double* vl, int ldvl, double* vr,
            int ldvr, double* work, int lwork);
int C_DGEEVX(char balanc, char jobvl, char jobvr, char sense, int n, double* a, int lda, double* wr, double* wi,
             double* vl, int ldvl, double* vr, int ldvr, int* ilo, int* ihi, double* scale, double* abnrm,
             double* rconde, double* rcondv, double* work, int lwork, int* iwork);
int C_DGEGS(char jobvsl, char jobvsr, int n, double* a, int lda, double* b, int ldb, double* alphar, double* alphai,
            double* beta, double* vsl, int ldvsl, double* vsr, int ldvsr, double* work, int lwork);
int C_DGEGV(char jobvl, char jobvr, int n, double* a, int lda, double* b, int ldb, double* alphar, double* alphai,
            double* beta, double* vl, int ldvl, double* vr, int ldvr, double* work, int lwork);
int C_DGEHRD(int n, int ilo, int ihi, double* a, int lda, double* tau, double* work, int lwork);
int C_DGELQF(int m, int n, double* a, int lda, double* tau, double* work, int lwork);
int C_DGELS(char trans, int m, int n, int nrhs, double* a, int lda, double* b, int ldb, double* work, int lwork);
int C_DGELSD(int m, int n, int nrhs, double* a, int lda, double* b, int ldb, double* s, double rcond, int* rank,
             double* work, int lwork, int* iwork);
int C_DGELSS(int m, int n, int nrhs, double* a, int lda, double* b, int ldb, double* s, double rcond, int* rank,
             double* work, int lwork);
int C_DGELSX(int m, int n, int nrhs, double* a, int lda, double* b, int ldb, int* jpvt, double rcond, int* rank,
             double* work);
int C_DGELSY(int m, int n, int nrhs, double* a, int lda, double* b, int ldb, int* jpvt, double rcond, int* rank,
             double* work, int lwork);
int C_DGEQLF(int m, int n, double* a, int lda, double* tau, double* work, int lwork);
int C_DGEQP3(int m, int n, double* a, int lda, int* jpvt, double* tau, double* work, int lwork);
int C_DGEQPF(int m, int n, double* a, int lda, int* jpvt, double* tau, double* work);
int C_DGEQRF(int m, int n, double* a, int lda, double* tau, double* work, int lwork);
int C_DGERFS(char trans, int n, int nrhs, double* a, int lda, double* af, int ldaf, int* ipiv, double* b, int ldb,
             double* x, int ldx, double* ferr, double* berr, double* work, int* iwork);
int C_DGERQF(int m, int n, double* a, int lda, double* tau, double* work, int lwork);
int C_DGESDD(char jobz, int m, int n, double* a, int lda, double* s, double* u, int ldu, double* vt, int ldvt,
             double* work, int lwork, int* iwork);
int PSI_API C_DGESV(int n, int nrhs, double* a, int lda, int* ipiv, double* b, int ldb);
int C_DGESVX(char fact, char trans, int n, int nrhs, double* a, int lda, double* af, int ldaf, int* ipiv, char equed,
             double* r, double* c, double* b, int ldb, double* x, int ldx, double* rcond, double* ferr, double* berr,
             double* work, int* iwork);
int C_DGETRF(int m, int n, double* a, int lda, int* ipiv);
int C_DGETRI(int n, double* a, int lda, int* ipiv, double* work, int lwork);
int C_DGETRS(char trans, int n, int nrhs, double* a, int lda, int* ipiv, double* b, int ldb);
int C_DGGBAK(char job, char side, int n, int ilo, int ihi, double* lscale, double* rscale, int m, double* v, int ldv);
int C_DGGBAL(char job, int n, double* a, int lda, double* b, int ldb, int* ilo, int* ihi, double* lscale,
             double* rscale, double* work);
int C_DGGES(char jobvsl, char jobvsr, char sort, int n, double* a, int lda, double* b, int ldb, int* sdim,
            double* alphar, double* alphai, double* beta, double* vsl, int ldvsl, double* vsr, int ldvsr, double* work,
            int lwork);
int C_DGGESX(char jobvsl, char jobvsr, char sort, char sense, int n, double* a, int lda, double* b, int ldb, int* sdim,
             double* alphar, double* alphai, double* beta, double* vsl, int ldvsl, double* vsr, int ldvsr,
             double* rconde, double* rcondv, double* work, int lwork, int* iwork, int liwork);
int C_DGGEV(char jobvl, char jobvr, int n, double* a, int lda, double* b, int ldb, double* alphar, double* alphai,
            double* beta, double* vl, int ldvl, double* vr, int ldvr, double* work, int lwork);
int C_DGGEVX(char balanc, char jobvl, char jobvr, char sense, int n, double* a, int lda, double* b, int ldb,
             double* alphar, double* alphai, double* beta, double* vl, int ldvl, double* vr, int ldvr, int* ilo,
             int* ihi, double* lscale, double* rscale, double* abnrm, double* bbnrm, double* rconde, double* rcondv,
             double* work, int lwork, int* iwork);
int C_DGGGLM(int n, int m, int p, double* a, int lda, double* b, int ldb, double* d, double* x, double* y, double* work,
             int lwork);
int C_DGGHRD(char compq, char compz, int n, int ilo, int ihi, double* a, int lda, double* b, int ldb, double* q,
             int ldq, double* z, int ldz);
int C_DGGLSE(int m, int n, int p, double* a, int lda, double* b, int ldb, double* c, double* d, double* x, double* work,
             int lwork);
int C_DGGQRF(int n, int m, int p, double* a, int lda, double* taua, double* b, int ldb, double* taub, double* work,
             int lwork);
int C_DGGRQF(int m, int p, int n, double* a, int lda, double* taua, double* b, int ldb, double* taub, double* work,
             int lwork);
int C_DGGSVD(char jobu, char jobv, char jobq, int m, int n, int p, int* k, int* l, double* a, int lda, double* b,
             int ldb, double* alpha, double* beta, double* u, int ldu, double* v, int ldv, double* q, int ldq,
             double* work, int* iwork);
int C_DGGSVP(char jobu, char jobv, char jobq, int m, int p, int n, double* a, int lda, double* b, int ldb, double tola,
             double tolb, int* k, int* l, double* u, int ldu, double* v, int ldv, double* q, int ldq, int* iwork,
             double* tau, double* work);
int C_DGTCON(char norm, int n, double* dl, double* d, double* du, double* du2, int* ipiv, double anorm, double* rcond,
             double* work, int* iwork);
int C_DGTRFS(char trans, int n, int nrhs, double* dl, double* d, double* du, double* dlf, double* df, double* duf,
             double* du2, int* ipiv, double* b, int ldb, double* x, int ldx, double* ferr, double* berr, double* work,
             int* iwork);
int C_DGTSV(int n, int nrhs, double* dl, double* d, double* du, double* b, int ldb);
int C_DGTSVX(char fact, char trans, int n, int nrhs, double* dl, double* d, double* du, double* dlf, double* df,
             double* duf, double* du2, int* ipiv, double* b, int ldb, double* x, int ldx, double* rcond);
int C_DGTTRF(int n, double* dl, double* d, double* du, double* du2, int* ipiv);
int C_DGTTRS(char trans, int n, int nrhs, double* dl, double* d, double* du, double* du2, int* ipiv, double* b,
             int ldb);
int C_DHGEQZ(char job, char compq, char compz, int n, int ilo, int ihi, double* h, int ldh, double* t, int ldt,
             double* alphar, double* alphai, double* beta, double* q, int ldq, double* z, int ldz, double* work,
             int lwork);
int C_DHSEIN(char side, char eigsrc, char initv, int n, double* h, int ldh, double* wr, double* wi, double* vl,
             int ldvl, double* vr, int ldvr, int mm, int* m, double* work, int* ifaill, int* ifailr);
int C_DHSEQR(char job, char compz, int n, int ilo, int ihi, double* h, int ldh, double* wr, double* wi, double* z,
             int ldz, double* work, int lwork);
int C_DOPGTR(char uplo, int n, double* ap, double* tau, double* q, int ldq, double* work);
int C_DOPMTR(char side, char uplo, char trans, int m, int n, double* ap, double* tau, double* c, int ldc, double* work);
int C_DORGBR(char vect, int m, int n, int k, double* a, int lda, double* tau, double* work, int lwork);
int C_DORGHR(int n, int ilo, int ihi, double* a, int lda, double* tau, double* work, int lwork);
int C_DORGLQ(int m, int n, int k, double* a, int lda, double* tau, double* work, int lwork);
int C_DORGQL(int m, int n, int k, double* a, int lda, double* tau, double* work, int lwork);
int C_DORGQR(int m, int n, int k, double* a, int lda, double* tau, double* work, int lwork);
int C_DORGRQ(int m, int n, int k, double* a, int lda, double* tau, double* work, int lwork);
int C_DORGTR(char uplo, int n, double* a, int lda, double* tau, double* work, int lwork);
int C_DORMBR(char vect, char side, char trans, int m, int n, int k, double* a, int lda, double* tau, double* c, int ldc,
             double* work, int lwork);
int C_DORMHR(char side, char trans, int m, int n, int ilo, int ihi, double* a, int lda, double* tau, double* c, int ldc,
             double* work, int lwork);
int C_DORMLQ(char side, char trans, int m, int n, int k, double* a, int lda, double* tau, double* c, int ldc,
             double* work, int lwork);
int C_DORMQL(char side, char trans, int m, int n, int k, double* a, int lda, double* tau, double* c, int ldc,
             double* work, int lwork);
int C_DORMQR(char side, char trans, int m, int n, int k, double* a, int lda, double* tau, double* c, int ldc,
             double* work, int lwork);
int C_DORMR3(char side, char trans, int m, int n, int k, int l, double* a, int lda, double* tau, double* c, int ldc,
             double* work);
int C_DORMRQ(char side, char trans, int m, int n, int k, double* a, int lda, double* tau, double* c, int ldc,
             double* work, int lwork);
int C_DORMRZ(char side, char trans, int m, int n, int k, int l, double* a, int lda, double* tau, double* c, int ldc,
             double* work, int lwork);
int C_DORMTR(char side, char uplo, char trans, int m, int n, double* a, int lda, double* tau, double* c, int ldc,
             double* work, int lwork);
int C_DPBCON(char uplo, int n, int kd, double* ab, int ldab, double anorm, double* rcond, double* work, int* iwork);
int C_DPBEQU(char uplo, int n, int kd, double* ab, int ldab, double* s, double* scond, double* amax);
int C_DPBRFS(char uplo, int n, int kd, int nrhs, double* ab, int ldab, double* afb, int ldafb, double* b, int ldb,
             double* x, int ldx, double* ferr, double* berr, double* work, int* iwork);
int C_DPBSTF(char uplo, int n, int kd, double* ab, int ldab);
int C_DPBSV(char uplo, int n, int kd, int nrhs, double* ab, int ldab, double* b, int ldb);
int C_DPBSVX(char fact, char uplo, int n, int kd, int nrhs, double* ab, int ldab, double* afb, int ldafb, char equed,
             double* s, double* b, int ldb, double* x, int ldx, double* rcond, double* ferr, double* berr, double* work,
             int* iwork);
int C_DPBTRF(char uplo, int n, int kd, double* ab, int ldab);
int C_DPBTRS(char uplo, int n, int kd, int nrhs, double* ab, int ldab, double* b, int ldb);
int C_DPOCON(char uplo, int n, double* a, int lda, double anorm, double* rcond, double* work, int* iwork);
int C_DPOEQU(int n, double* a, int lda, double* s, double* scond, double* amax);
int C_DPORFS(char uplo, int n, int nrhs, double* a, int lda, double* af, int ldaf, double* b, int ldb, double* x,
             int ldx, double* ferr, double* berr, double* work, int* iwork);
int C_DPOSV(char uplo, int n, int nrhs, double* a, int lda, double* b, int ldb);
int C_DPOSVX(char fact, char uplo, int n, int nrhs, double* a, int lda, double* af, int ldaf, char equed, double* s,
             double* b, int ldb, double* x, int ldx, double* rcond, double* ferr, double* berr, double* work,
             int* iwork);
int C_DPOTRF(char uplo, int n, double* a, int lda);
int C_DPOTRI(char uplo, int n, double* a, int lda);
int C_DPOTRS(char uplo, int n, int nrhs, double* a, int lda, double* b, int ldb);
int C_DPPCON(char uplo, int n, double* ap, double anorm, double* rcond, double* work, int* iwork);
int C_DPPEQU(char uplo, int n, double* ap, double* s, double* scond, double* amax);
int C_DPPRFS(char uplo, int n, int nrhs, double* ap, double* afp, double* b, int ldb, double* x, int ldx, double* ferr,
             double* berr, double* work, int* iwork);
int C_DPPSV(char uplo, int n, int nrhs, double* ap, double* b, int ldb);
int C_DPPSVX(char fact, char uplo, int n, int nrhs, double* ap, double* afp, char equed, double* s, double* b, int ldb,
             double* x, int ldx, double* rcond, double* ferr, double* berr, double* work, int* iwork);
int C_DPPTRF(char uplo, int n, double* ap);
int C_DPPTRI(char uplo, int n, double* ap);
int C_DPPTRS(char uplo, int n, int nrhs, double* ap, double* b, int ldb);
int C_DPTCON(int n, double* d, double* e, double anorm, double* rcond, double* work);
int C_DPTEQR(char compz, int n, double* d, double* e, double* z, int ldz, double* work);
int C_DPTRFS(int n, int nrhs, double* d, double* e, double* df, double* ef, double* b, int ldb, double* x, int ldx,
             double* ferr, double* berr, double* work);
int C_DPTSV(int n, int nrhs, double* d, double* e, double* b, int ldb);
int C_DPTSVX(char fact, int n, int nrhs, double* d, double* e, double* df, double* ef, double* b, int ldb, double* x,
             int ldx, double* rcond, double* ferr, double* berr, double* work);
int C_DPTTRF(int n, double* d, double* e);
int C_DPTTRS(int n, int nrhs, double* d, double* e, double* b, int ldb);
int C_DSBEV(char jobz, char uplo, int n, int kd, double* ab, int ldab, double* w, double* z, int ldz, double* work);
int C_DSBEVD(char jobz, char uplo, int n, int kd, double* ab, int ldab, double* w, double* z, int ldz, double* work,
             int lwork, int* iwork, int liwork);
int C_DSBEVX(char jobz, char range, char uplo, int n, int kd, double* ab, int ldab, double* q, int ldq, double vl,
             double vu, int il, int iu, double abstol, int* m, double* w, double* z, int ldz, double* work, int* iwork,
             int* ifail);
int C_DSBGST(char vect, char uplo, int n, int ka, int kb, double* ab, int ldab, double* bb, int ldbb, double* x,
             int ldx, double* work);
int C_DSBGV(char jobz, char uplo, int n, int ka, int kb, double* ab, int ldab, double* bb, int ldbb, double* w,
            double* z, int ldz, double* work);
int C_DSBGVD(char jobz, char uplo, int n, int ka, int kb, double* ab, int ldab, double* bb, int ldbb, double* w,
             double* z, int ldz, double* work, int lwork, int* iwork, int liwork);
int C_DSBGVX(char jobz, char range, char uplo, int n, int ka, int kb, double* ab, int ldab, double* bb, int ldbb,
             double* q, int ldq, double vl, double vu, int il, int iu, double abstol, int* m, double* w, double* z,
             int ldz, double* work, int* iwork, int* ifail);
int C_DSBTRD(char vect, char uplo, int n, int kd, double* ab, int ldab, double* d, double* e, double* q, int ldq,
             double* work);
int C_DSGESV(int n, int nrhs, double* a, int lda, int* ipiv, double* b, int ldb, double* x, int ldx, double* work,
             int* iter);
int C_DSPCON(char uplo, int n, double* ap, int* ipiv, double anorm, double* rcond, double* work, int* iwork);
int C_DSPEV(char jobz, char uplo, int n, double* ap, double* w, double* z, int ldz, double* work);
int C_DSPEVD(char jobz, char uplo, int n, double* ap, double* w, double* z, int ldz, double* work, int lwork,
             int* iwork, int liwork);
int C_DSPEVX(char jobz, char range, char uplo, int n, double* ap, double vl, double vu, int il, int iu, double abstol,
             int* m, double* w, double* z, int ldz, double* work, int* iwork, int* ifail);
int C_DSPGST(int itype, char uplo, int n, double* ap, double* bp);
int C_DSPGV(int itype, char jobz, char uplo, int n, double* ap, double* bp, double* w, double* z, int ldz,
            double* work);
int C_DSPGVD(int itype, char jobz, char uplo, int n, double* ap, double* bp, double* w, double* z, int ldz,
             double* work, int lwork, int* iwork, int liwork);
int C_DSPGVX(int itype, char jobz, char range, char uplo, int n, double* ap, double* bp, double vl, double vu, int il,
             int iu, double abstol, int* m, double* w, double* z, int ldz, double* work, int* iwork, int* ifail);
int C_DSPRFS(char uplo, int n, int nrhs, double* ap, double* afp, int* ipiv, double* b, int ldb, double* x, int ldx,
             double* ferr, double* berr, double* work, int* iwork);
int C_DSPSV(char uplo, int n, int nrhs, double* ap, int* ipiv, double* b, int ldb);
int C_DSPSVX(char fact, char uplo, int n, int nrhs, double* ap, double* afp, int* ipiv, double* b, int ldb, double* x,
             int ldx, double* rcond);
int C_DSPTRD(char uplo, int n, double* ap, double* d, double* e, double* tau);
int C_DSPTRF(char uplo, int n, double* ap, int* ipiv);
int C_DSPTRI(char uplo, int n, double* ap, int* ipiv, double* work);
int C_DSPTRS(char uplo, int n, int nrhs, double* ap, int* ipiv, double* b, int ldb);
int C_DSTEBZ(char range, char order, int n, double vl, double vu, int il, int iu, double abstol, double* d, double* e,
             int* m, int* nsplit, double* w, int* iblock, int* isplit, double* work, int* iwork);
int C_DSTEDC(char compz, int n, double* d, double* e, double* z, int ldz, double* work, int lwork, int* iwork,
             int liwork);
int C_DSTEGR(char jobz, char range, int n, double* d, double* e, double vl, double vu, int il, int iu, double abstol,
             int* m, double* w, double* z, int ldz, int* isuppz, double* work, int lwork, int* iwork, int liwork);
int C_DSTEIN(int n, double* d, double* e, int m, double* w, int* iblock, int* isplit, double* z, int ldz, double* work,
             int* iwork, int* ifail);
int C_DSTEQR(char compz, int n, double* d, double* e, double* z, int ldz, double* work);
int C_DSTERF(int n, double* d, double* e);
int C_DSTEV(char jobz, int n, double* d, double* e, double* z, int ldz, double* work);
int C_DSTEVD(char jobz, int n, double* d, double* e, double* z, int ldz, double* work, int lwork, int* iwork,
             int liwork);
int C_DSTEVR(char jobz, char range, int n, double* d, double* e, double vl, double vu, int il, int iu, double abstol,
             int* m, double* w, double* z, int ldz, int* isuppz, double* work, int lwork, int* iwork, int liwork);
int C_DSTEVX(char jobz, char range, int n, double* d, double* e, double vl, double vu, int il, int iu, double abstol,
             int* m, double* w, double* z, int ldz, double* work, int* iwork, int* ifail);
int C_DSYCON(char uplo, int n, double* a, int lda, int* ipiv, double anorm, double* rcond, double* work, int* iwork);
int C_DSYEV(char jobz, char uplo, int n, double* a, int lda, double* w, double* work, int lwork);
int PSI_API C_DSYEVD(char jobz, char uplo, int n, double* a, int lda, double* w, double* work, int lwork, int* iwork,
                     int liwork);
int C_DSYEVR(char jobz, char range, char uplo, int n, double* a, int lda, double vl, double vu, int il, int iu,
             double abstol, int* m, double* w, double* z, int ldz, int* isuppz, double* work, int lwork, int* iwork,
             int liwork);
int C_DSYEVX(char jobz, char range, char uplo, int n, double* a, int lda, double vl, double vu, int il, int iu,
             double abstol, int* m, double* w, double* z, int ldz, double* work, int lwork, int* iwork, int* ifail);
int C_DSYGST(int itype, char uplo, int n, double* a, int lda, double* b, int ldb);
int PSI_API C_DSYGV(int itype, char jobz, char uplo, int n, double* a, int lda, double* b, int ldb, double* w,
                    double* work, int lwork);
int C_DSYGVD(int itype, char jobz, char uplo, int n, double* a, int lda, double* b, int ldb, double* w, double* work,
             int lwork, int* iwork, int liwork);
int C_DSYGVX(int itype, char jobz, char range, char uplo, int n, double* a, int lda, double* b, int ldb, double vl,
             double vu, int il, int iu, double abstol, int* m, double* w, double* z, int ldz, double* work, int lwork,
             int* iwork, int* ifail);
int C_DSYRFS(char uplo, int n, int nrhs, double* a, int lda, double* af, int ldaf, int* ipiv, double* b, int ldb,
             double* x, int ldx, double* ferr, double* berr, double* work, int* iwork);
int C_DSYSV(char uplo, int n, int nrhs, double* a, int lda, int* ipiv, double* b, int ldb, double* work, int lwork);
int C_DSYSVX(char fact, char uplo, int n, int nrhs, double* a, int lda, double* af, int ldaf, int* ipiv, double* b,
             int ldb, double* x, int ldx, double* rcond);
int C_DSYTRD(char uplo, int n, double* a, int lda, double* d, double* e, double* tau, double* work, int lwork);
int C_DSYTRF(char uplo, int n, double* a, int lda, int* ipiv, double* work, int lwork);
int C_DSYTRI(char uplo, int n, double* a, int lda, int* ipiv, double* work);
int C_DSYTRS(char uplo, int n, int nrhs, double* a, int lda, int* ipiv, double* b, int ldb);
int C_DTBCON(char norm, char uplo, char diag, int n, int kd, double* ab, int ldab, double* rcond, double* work,
             int* iwork);
int C_DTBRFS(char uplo, char trans, char diag, int n, int kd, int nrhs, double* ab, int ldab, double* b, int ldb,
             double* x, int ldx, double* ferr, double* berr, double* work, int* iwork);
int C_DTBTRS(char uplo, char trans, char diag, int n, int kd, int nrhs, double* ab, int ldab, double* b, int ldb);
int C_DTGEVC(char side, char howmny, int n, double* s, int lds, double* p, int ldp, double* vl, int ldvl, double* vr,
             int ldvr, int mm, int* m, double* work);
int C_DTGEXC(int n, double* a, int lda, double* b, int ldb, double* q, int ldq, double* z, int ldz, int* ifst,
             int* ilst, double* work, int lwork);
int C_DTGSEN(int ijob, int n, double* a, int lda, double* b, int ldb, double* alphar, double* alphai, double* beta,
             double* q, int ldq, double* z, int ldz, int* m, double* pl, double* pr, double* dif, double* work,
             int lwork, int* iwork, int liwork);
int C_DTGSJA(char jobu, char jobv, char jobq, int m, int p, int n, int k, int l, double* a, int lda, double* b, int ldb,
             double tola, double tolb, double* alpha, double* beta, double* u, int ldu, double* v, int ldv, double* q,
             int ldq, double* work, int* ncycle);
int C_DTGSNA(char job, char howmny, int n, double* a, int lda, double* b, int ldb, double* vl, int ldvl, double* vr,
             int ldvr, double* s, double* dif, int mm, int* m, double* work, int lwork, int* iwork);
int C_DTGSYL(char trans, int ijob, int m, int n, double* a, int lda, double* b, int ldb, double* c, int ldc, double* d,
             int ldd, double* e, int lde, double* f, int ldf, double* dif, double* scale, double* work, int lwork,
             int* iwork);
int C_DTPCON(char norm, char uplo, char diag, int n, double* ap, double* rcond, double* work, int* iwork);
int C_DTPRFS(char uplo, char trans, char diag, int n, int nrhs, double* ap, double* b, int ldb, double* x, int ldx,
             double* ferr, double* berr, double* work, int* iwork);
int C_DTPTRI(char uplo, char diag, int n, double* ap);
int C_DTPTRS(char uplo, char trans, char diag, int n, int nrhs, double* ap, double* b, int ldb);
int C_DTRCON(char norm, char uplo, char diag, int n, double* a, int lda, double* rcond, double* work, int* iwork);
int C_DTREVC(char side, char howmny, int n, double* t, int ldt, double* vl, int ldvl, double* vr, int ldvr, int mm,
             int* m, double* work);
int C_DTREXC(char compq, int n, double* t, int ldt, double* q, int ldq, int* ifst, int* ilst, double* work);
int C_DTRRFS(char uplo, char trans, char diag, int n, int nrhs, double* a, int lda, double* b, int ldb, double* x,
             int ldx, double* ferr, double* berr, double* work, int* iwork);
int C_DTRSEN(char job, char compq, int n, double* t, int ldt, double* q, int ldq, double* wr, double* wi, int* m,
             double* s, double* sep, double* work, int lwork, int* iwork, int liwork);
int C_DTRSNA(char job, char howmny, int n, double* t, int ldt, double* vl, int ldvl, double* vr, int ldvr, double* s,
             double* sep, int mm, int* m, double* work, int ldwork, int* iwork);
int C_DTRSYL(char trana, char tranb, int isgn, int m, int n, double* a, int lda, double* b, int ldb, double* c, int ldc,
             double* scale);
int C_DTRTRI(char uplo, char diag, int n, double* a, int lda);
int C_DTRTRS(char uplo, char trans, char diag, int n, int nrhs, double* a, int lda, double* b, int ldb);
int C_DTZRQF(int m, int n, double* a, int lda, double* tau);
int C_DTZRZF(int m, int n, double* a, int lda, double* tau, double* work, int lwork);

}  // namespace psi

#endif /* _psi_src_lib_libqt_qt_h */<|MERGE_RESOLUTION|>--- conflicted
+++ resolved
@@ -54,17 +54,6 @@
 void fill_sym_matrix(double** A, int size);
 double combinations(int n, int k);
 double factorial(int n);
-<<<<<<< HEAD
-void schmidt(double** A, int rows, int cols, std::string out_fname);
-PSI_API int schmidt_add(double** A, int rows, int cols, double* v);
-void normalize(double** A, int rows, int cols);
-double invert_matrix(double** a, double** y, int N, std::string out_fname);
-void solve_2x2_pep(double** H, double S, double* evals, double** evecs);
-void reorder_qt(int* docc_in, int* socc_in, int* frozen_docc_in, int* frozen_uocc_in, int* order, int* orbs_per_irrep,
-                int nirreps);
-void reorder_qt_uhf(int* docc, int* socc, int* frozen_docc, int* frozen_uocc, int* order_alpha, int* order_beta,
-                    int* orbspi, int nirreps);
-=======
 void schmidt(double **A, int rows, int cols, std::string out_fname);
 PSI_API int schmidt_add(double **A, int rows, int cols, double *v);
 void normalize(double **A, int rows, int cols);
@@ -75,7 +64,6 @@
 PSI_API void reorder_qt_uhf(int *docc, int *socc, int *frozen_docc,
       int *frozen_uocc, int *order_alpha, int *order_beta,
       int *orbspi, int nirreps);
->>>>>>> da60d626
 // int ras_set(int nirreps, int nbfso, int freeze_core, int *orbspi,
 //      int *docc, int *socc, int *frdocc, int *fruocc,
 //      int **ras_opi, int *order, int ras_type);
