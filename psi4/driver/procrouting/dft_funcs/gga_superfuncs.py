#
# @BEGIN LICENSE
#
# Psi4: an open-source quantum chemistry software package
#
# Copyright (c) 2007-2017 The Psi4 Developers.
#
# The copyrights for code used from other parties are included in
# the corresponding files.
#
# This file is part of Psi4.
#
# Psi4 is free software; you can redistribute it and/or modify
# it under the terms of the GNU Lesser General Public License as published by
# the Free Software Foundation, version 3.
#
# Psi4 is distributed in the hope that it will be useful,
# but WITHOUT ANY WARRANTY; without even the implied warranty of
# MERCHANTABILITY or FITNESS FOR A PARTICULAR PURPOSE.  See the
# GNU Lesser General Public License for more details.
#
# You should have received a copy of the GNU Lesser General Public License along
# with Psi4; if not, write to the Free Software Foundation, Inc.,
# 51 Franklin Street, Fifth Floor, Boston, MA 02110-1301 USA.
#
# @END LICENSE
#
"""
List of GGA SuperFunctionals built from LibXC primitives.
"""

from psi4 import core


def build_svwn_superfunctional(name, npoints, deriv, restricted):

    # Call this first
    sup = core.SuperFunctional.blank()
    sup.set_max_points(npoints)
    sup.set_deriv(deriv)

    # => User-Customization <= #

    # No spaces, keep it short and according to convention
    sup.set_name('SVWN')
    sup.set_description('    SVWN3 (RPA) LSDA Functional\n')
    sup.set_citation('    Adamson et. al., J. Comput. Chem., 20(9), 921-927, 1999\n')

    # Add member functionals
    sup.add_x_functional(core.LibXCFunctional('XC_LDA_X', restricted))
    sup.add_c_functional(core.LibXCFunctional('XC_LDA_C_VWN_RPA', restricted))

    # Call this last
    sup.allocate()
    return (sup, False)


def build_blyp_superfunctional(name, npoints, deriv, restricted):

    # Call this first
    sup = core.SuperFunctional.blank()
    sup.set_max_points(npoints)
    sup.set_deriv(deriv)

    # => User-Customization <= #

    # No spaces, keep it short and according to convention
    sup.set_name('BLYP')
    sup.set_description('    BLYP GGA Exchange-Correlation Functional\n')
    sup.set_citation(
        '    P.J. Stephens et. al., J. Phys. Chem., 98, 11623-11627, 1994\n    B. Miehlich et. al., Chem. Phys. Lett., 157(3), 200-206 1989\n'
    )

    # Add member functionals
    sup.add_x_functional(core.LibXCFunctional('XC_GGA_X_B88', restricted))
    sup.add_c_functional(core.LibXCFunctional('XC_GGA_C_LYP', restricted))

    # Call this last
    sup.allocate()
    return (sup, False)


def build_bop_superfunctional(name, npoints, deriv, restricted):

    # Call this first
    sup = core.SuperFunctional.blank()
    sup.set_max_points(npoints)
    sup.set_deriv(deriv)

    # => User-Customization <= #

    # No spaces, keep it short and according to convention
    sup.set_name('BOP')
    sup.set_description('    BOP GGA Exchange-Correlation Functional\n')
    sup.set_citation('    T. Tsuneda et. al., J. Chem. Phys. 110, 10664-10678, 1999\n')

    # Add member functionals
    sup.add_x_functional(core.LibXCFunctional('XC_GGA_X_B88', restricted))
    sup.add_c_functional(core.LibXCFunctional('XC_GGA_C_OP_B88', restricted))

    # Call this last
    sup.allocate()
    return (sup, False)


def build_b86bpbe_superfunctional(name, npoints, deriv, restricted):

    # Call this first
    sup = core.SuperFunctional.blank()
    sup.set_max_points(npoints)
    sup.set_deriv(deriv)

    # => User-Customization <= #

    # No spaces, keep it short and according to convention
    sup.set_name('B86BPBE')
    sup.set_description('    B86BPBE GGA Exchange-Correlation Functional\n')
    sup.set_citation('    A. D. Becke, J. Chem. Phys. 85:7184, 1986.\n')

    # Add member functionals
    sup.add_x_functional(core.LibXCFunctional('XC_GGA_X_B86_MGC', restricted))
    sup.add_c_functional(core.LibXCFunctional('XC_GGA_C_PBE', restricted))

    # Call this last
    sup.allocate()
    return (sup, False)


def build_pw86pbe_superfunctional(name, npoints, deriv, restricted):

    # Call this first
    sup = core.SuperFunctional.blank()
    sup.set_max_points(npoints)
    sup.set_deriv(deriv)

    # => User-Customization <= #

    # No spaces, keep it short and according to convention
    sup.set_name('PW86PBE')
    sup.set_description('    PW86PBE GGA Exchange-Correlation Functional\n')
    sup.set_citation('    J. P. Perdew and W. Yue, Phys. Rev. B 33:8800(R), 1986.\n')

    # Add member functionals
    sup.add_x_functional(core.LibXCFunctional('XC_GGA_X_PW86', restricted))
    sup.add_c_functional(core.LibXCFunctional('XC_GGA_C_PBE', restricted))

    # Call this last
    sup.allocate()
    return (sup, False)


def build_pbe_superfunctional(name, npoints, deriv, restricted):

    # Call this first
    sup = core.SuperFunctional.blank()
    sup.set_max_points(npoints)
    sup.set_deriv(deriv)

    # => User-Customization <= #

    # No spaces, keep it short and according to convention
    sup.set_name('PBE')
    sup.set_description('    PBE GGA Exchange-Correlation Functional\n')
    sup.set_citation('    J.P. Perdew et. al., Phys. Rev. Lett., 77(18), 3865-3868, 1996\n')

    # Add member functionals
    sup.add_x_functional(core.LibXCFunctional('XC_GGA_X_PBE', restricted))
    sup.add_c_functional(core.LibXCFunctional('XC_GGA_C_PBE', restricted))

    # Call this last
    sup.allocate()
    return (sup, False)


# def build_wsvwn_superfunctional(name, npoints, deriv, restricted):

#     # Call this first
#     sup = core.SuperFunctional.blank()
#     sup.set_max_points(npoints)
#     sup.set_deriv(deriv)

#     # => User-Customization <= #

#     # No spaces, keep it short and according to convention
#     sup.set_name('wSVWN')
#     sup.set_description('    LSDA SR-XC Functional\n')
#     sup.set_citation('    Adamson et. al., J. Comput. Chem., 20(9), 921-927, 1999\n')

#     # Add member functionals
#     wS_X = core.LibXCFunctional('wS_X')
#     sup.add_x_functional(wS_X)
#     sup.add_c_functional(core.LibXCFunctional('VWN3RPA_C'))

#     # Set GKS up after adding functionals
#     sup.set_x_omega(0.3)
#     sup.set_c_omega(0.0)
#     sup.set_x_alpha(0.0)
#     sup.set_c_alpha(0.0)

#     # => End User-Customization <= #

#     # Call this last
#     sup.allocate()
#     return (sup, False)


def build_pw91_superfunctional(name, npoints, deriv, restricted):

    # Call this first
    sup = core.SuperFunctional.blank()
    sup.set_max_points(npoints)
    sup.set_deriv(deriv)

    # => User-Customization <= #

    # No spaces, keep it short and according to convention
    sup.set_name('PW91')
    sup.set_description('    PW91 GGA Exchange-Correlation Functional\n')
    sup.set_citation('    J.P. Perdew et. al., Phys. Rev. B., 46(11), 6671-6687, 1992\n')

    # Add member functionals
    sup.add_x_functional(core.LibXCFunctional('XC_GGA_X_PW91', restricted))
    sup.add_c_functional(core.LibXCFunctional('XC_GGA_C_PW91', restricted))

    # Call this last
    sup.allocate()
    return (sup, False)


def build_mpwpw_superfunctional(name, npoints, deriv, restricted):

    # Call this first
    sup = core.SuperFunctional.blank()
    sup.set_max_points(npoints)
    sup.set_deriv(deriv)

    # => User-Customization <= #

    # No spaces, keep it short and according to convention
    sup.set_name('MPWPW')
    sup.set_description('    mPWPW GGA Exchange-Correlation Functional\n')
    sup.set_citation('    C. Adamo, V. Barone, J. Chem. Phys., 108, 664, 1998\n')

    # Add member functionals
    sup.add_x_functional(core.LibXCFunctional('XC_GGA_X_mPW91', restricted))
    sup.add_c_functional(core.LibXCFunctional('XC_GGA_C_PW91', restricted))

    # Call this last
    sup.allocate()
    return (sup, False)


def build_bp86_superfunctional(name, npoints, deriv, restricted):

    # Call this first
    sup = core.SuperFunctional.blank()
    sup.set_max_points(npoints)
    sup.set_deriv(deriv)

    # => User-Customization <= #

    # No spaces, keep it short and according to convention
    sup.set_name('BP86')
    sup.set_description('    BP86 GGA Exchange-Correlation Functional\n')
    sup.set_citation(
        '   A. D. Becke, Phys. Rev. A, 38, 3098-3100, 1988\n   J. P. Perdew, Phys. Rev. B, 33, 8822, 1986')

    # Add member functionals
    sup.add_x_functional(core.LibXCFunctional('XC_GGA_X_B88', restricted))
    sup.add_c_functional(core.LibXCFunctional('XC_GGA_C_P86', restricted))

    # Call this last
    sup.allocate()
    return (sup, False)


def build_ft97_superfunctional(name, npoints, deriv, restricted):

    # Call this first
    sup = core.SuperFunctional.blank()
    sup.set_max_points(npoints)
    sup.set_deriv(deriv)

    # => User-Customization <= #

    # No spaces, keep it short and according to convention
    sup.set_name('FT97')
    sup.set_description('   FT97 GGA Exchange-Correlation Functional\n')
    sup.set_citation('    M. Filatov and W. Theil, Int. J. Quant. Chem., 62, 603-616, 1997\n')

    # Add member functionals
    sup.add_x_functional(core.LibXCFunctional('XC_GGA_X_FT97_B', restricted))
    sup.add_c_functional(core.LibXCFunctional('XC_GGA_C_FT97', restricted))

    # Call this last
    sup.allocate()
    return (sup, False)

def build_sogga11_superfunctional(name, npoints, deriv, restricted):

    # Call this first
    sup = core.SuperFunctional.blank()
    sup.set_max_points(npoints)
    sup.set_deriv(deriv)

    # => User-Customization <= #

    # No spaces, keep it short and according to convention
    sup.set_name('SOGGA11')
    sup.set_description('   SOGGA11 Exchange-Correlation Functional\n')
    sup.set_citation('    R. Peverati, Y. Zhao, and D. G. Truhlar, J. Phys. Chem. Lett. 2, 1991-1997, 2011\n')

    # Add member functionals
    sup.add_x_functional(core.LibXCFunctional('XC_GGA_X_SOGGA11', restricted))
    sup.add_c_functional(core.LibXCFunctional('XC_GGA_C_SOGGA11', restricted))


    # Call this last
    sup.allocate()
    return (sup, False)

gga_superfunc_list = {
<<<<<<< HEAD
          "b86bpbe" : build_b86bpbe_superfunctional,
          "blyp"    : build_blyp_superfunctional,
          "svwn"    : build_svwn_superfunctional,
          "pw86pbe" : build_pw86pbe_superfunctional,
          "pbe"     : build_pbe_superfunctional,
          "bp86"    : build_bp86_superfunctional,
          "pw91"    : build_pw91_superfunctional,
          "ft97"    : build_ft97_superfunctional,
          "bop"     : build_bop_superfunctional,
          "sogga11" : build_sogga11_superfunctional,
=======
    "b86bpbe": build_b86bpbe_superfunctional,
    "blyp": build_blyp_superfunctional,
    "svwn": build_svwn_superfunctional,
    "pw86pbe": build_pw86pbe_superfunctional,
    "pbe": build_pbe_superfunctional,
    "bp86": build_bp86_superfunctional,
    "pw91": build_pw91_superfunctional,
    "ft97": build_ft97_superfunctional,
    "bop": build_bop_superfunctional,
    "mpwpw": build_mpwpw_superfunctional,
>>>>>>> 301741dd
}<|MERGE_RESOLUTION|>--- conflicted
+++ resolved
@@ -296,6 +296,7 @@
     sup.allocate()
     return (sup, False)
 
+
 def build_sogga11_superfunctional(name, npoints, deriv, restricted):
 
     # Call this first
@@ -319,19 +320,8 @@
     sup.allocate()
     return (sup, False)
 
+
 gga_superfunc_list = {
-<<<<<<< HEAD
-          "b86bpbe" : build_b86bpbe_superfunctional,
-          "blyp"    : build_blyp_superfunctional,
-          "svwn"    : build_svwn_superfunctional,
-          "pw86pbe" : build_pw86pbe_superfunctional,
-          "pbe"     : build_pbe_superfunctional,
-          "bp86"    : build_bp86_superfunctional,
-          "pw91"    : build_pw91_superfunctional,
-          "ft97"    : build_ft97_superfunctional,
-          "bop"     : build_bop_superfunctional,
-          "sogga11" : build_sogga11_superfunctional,
-=======
     "b86bpbe": build_b86bpbe_superfunctional,
     "blyp": build_blyp_superfunctional,
     "svwn": build_svwn_superfunctional,
@@ -342,5 +332,5 @@
     "ft97": build_ft97_superfunctional,
     "bop": build_bop_superfunctional,
     "mpwpw": build_mpwpw_superfunctional,
->>>>>>> 301741dd
+    "sogga11": build_sogga11_superfunctional,
 }